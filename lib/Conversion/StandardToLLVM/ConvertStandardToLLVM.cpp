//===- ConvertStandardToLLVM.cpp - Standard to LLVM dialect conversion-----===//
//
// Copyright 2019 The MLIR Authors.
//
// Licensed under the Apache License, Version 2.0 (the "License");
// you may not use this file except in compliance with the License.
// You may obtain a copy of the License at
//
//   http://www.apache.org/licenses/LICENSE-2.0
//
// Unless required by applicable law or agreed to in writing, software
// distributed under the License is distributed on an "AS IS" BASIS,
// WITHOUT WARRANTIES OR CONDITIONS OF ANY KIND, either express or implied.
// See the License for the specific language governing permissions and
// limitations under the License.
// =============================================================================
//
// This file implements a pass to convert MLIR standard and builtin dialects
// into the LLVM IR dialect.
//
//===----------------------------------------------------------------------===//

#include "mlir/Conversion/StandardToLLVM/ConvertStandardToLLVM.h"
#include "mlir/Conversion/LoopToStandard/ConvertLoopToStandard.h"
#include "mlir/Conversion/StandardToLLVM/ConvertStandardToLLVMPass.h"
#include "mlir/Dialect/LLVMIR/LLVMDialect.h"
#include "mlir/Dialect/StandardOps/Ops.h"
#include "mlir/IR/Builders.h"
#include "mlir/IR/MLIRContext.h"
#include "mlir/IR/Module.h"
#include "mlir/IR/PatternMatch.h"
#include "mlir/Pass/Pass.h"
#include "mlir/Support/Functional.h"
#include "mlir/Transforms/DialectConversion.h"
#include "mlir/Transforms/Passes.h"
#include "mlir/Transforms/Utils.h"

#include "llvm/IR/DerivedTypes.h"
#include "llvm/IR/IRBuilder.h"
#include "llvm/IR/Type.h"

using namespace mlir;

LLVMTypeConverter::LLVMTypeConverter(MLIRContext *ctx)
    : llvmDialect(ctx->getRegisteredDialect<LLVM::LLVMDialect>()) {
  assert(llvmDialect && "LLVM IR dialect is not registered");
  module = &llvmDialect->getLLVMModule();
}

// Get the LLVM context.
llvm::LLVMContext &LLVMTypeConverter::getLLVMContext() {
  return module->getContext();
}

// Extract an LLVM IR type from the LLVM IR dialect type.
LLVM::LLVMType LLVMTypeConverter::unwrap(Type type) {
  if (!type)
    return nullptr;
  auto *mlirContext = type.getContext();
  auto wrappedLLVMType = type.dyn_cast<LLVM::LLVMType>();
  if (!wrappedLLVMType)
    emitError(UnknownLoc::get(mlirContext),
              "conversion resulted in a non-LLVM type");
  return wrappedLLVMType;
}

LLVM::LLVMType LLVMTypeConverter::getIndexType() {
  return LLVM::LLVMType::getIntNTy(
      llvmDialect, module->getDataLayout().getPointerSizeInBits());
}

Type LLVMTypeConverter::convertIndexType(IndexType type) {
  return getIndexType();
}

Type LLVMTypeConverter::convertIntegerType(IntegerType type) {
  return LLVM::LLVMType::getIntNTy(llvmDialect, type.getWidth());
}

Type LLVMTypeConverter::convertFloatType(FloatType type) {
  switch (type.getKind()) {
  case mlir::StandardTypes::F32:
    return LLVM::LLVMType::getFloatTy(llvmDialect);
  case mlir::StandardTypes::F64:
    return LLVM::LLVMType::getDoubleTy(llvmDialect);
  case mlir::StandardTypes::F16:
    return LLVM::LLVMType::getHalfTy(llvmDialect);
  case mlir::StandardTypes::BF16: {
    auto *mlirContext = llvmDialect->getContext();
    return emitError(UnknownLoc::get(mlirContext), "unsupported type: BF16"),
           Type();
  }
  default:
    llvm_unreachable("non-float type in convertFloatType");
  }
}

// Except for signatures, MLIR function types are converted into LLVM
// pointer-to-function types.
Type LLVMTypeConverter::convertFunctionType(FunctionType type) {
  SignatureConversion conversion(type.getNumInputs());
  LLVM::LLVMType converted =
      convertFunctionSignature(type, /*isVariadic=*/false, conversion);
  return converted.getPointerTo();
}

// Function types are converted to LLVM Function types by recursively converting
// argument and result types.  If MLIR Function has zero results, the LLVM
// Function has one VoidType result.  If MLIR Function has more than one result,
// they are into an LLVM StructType in their order of appearance.
LLVM::LLVMType LLVMTypeConverter::convertFunctionSignature(
    FunctionType type, bool isVariadic,
    LLVMTypeConverter::SignatureConversion &result) {
  // Convert argument types one by one and check for errors.
  for (auto &en : llvm::enumerate(type.getInputs()))
    if (failed(convertSignatureArg(en.index(), en.value(), result)))
      return {};

  SmallVector<LLVM::LLVMType, 8> argTypes;
  argTypes.reserve(llvm::size(result.getConvertedTypes()));
  for (Type type : result.getConvertedTypes())
    argTypes.push_back(unwrap(type));

  // If function does not return anything, create the void result type,
  // if it returns on element, convert it, otherwise pack the result types into
  // a struct.
  LLVM::LLVMType resultType =
      type.getNumResults() == 0
          ? LLVM::LLVMType::getVoidTy(llvmDialect)
          : unwrap(packFunctionResults(type.getResults()));
  if (!resultType)
    return {};
  return LLVM::LLVMType::getFunctionTy(resultType, argTypes, isVariadic);
}

// Convert a MemRef to an LLVM type. The result is a MemRef descriptor which
// contains:
//   1. the pointer to the data buffer, followed by
//   2.  a lowered `index`-type integer containing the distance between the
//   beginning of the buffer and the first element to be accessed through the
//   view, followed by
//   3. an array containing as many `index`-type integers as the rank of the
//   MemRef: the array represents the size, in number of elements, of the memref
//   along the given dimension. For constant MemRef dimensions, the
//   corresponding size entry is a constant whose runtime value must match the
//   static value, followed by
//   4. a second array containing as many `index`-type integers as the rank of
//   the MemRef: the second array represents the "stride" (in tensor abstraction
//   sense), i.e. the number of consecutive elements of the underlying buffer.
//   TODO(ntv, zinenko): add assertions for the static cases.
//
// template <typename Elem, size_t Rank>
// struct {
//   Elem *allocatedPtr;
//   Elem *alignedPtr;
//   int64_t offset;
//   int64_t sizes[Rank]; // omitted when rank == 0
//   int64_t strides[Rank]; // omitted when rank == 0
// };
static constexpr unsigned kAllocatedPtrPosInMemRefDescriptor = 0;
static constexpr unsigned kAlignedPtrPosInMemRefDescriptor = 1;
static constexpr unsigned kOffsetPosInMemRefDescriptor = 2;
static constexpr unsigned kSizePosInMemRefDescriptor = 3;
static constexpr unsigned kStridePosInMemRefDescriptor = 4;
Type LLVMTypeConverter::convertMemRefType(MemRefType type) {
  int64_t offset;
  SmallVector<int64_t, 4> strides;
  bool strideSuccess = succeeded(getStridesAndOffset(type, strides, offset));
  assert(strideSuccess &&
         "Non-strided layout maps must have been normalized away");
  (void)strideSuccess;
  LLVM::LLVMType elementType = unwrap(convertType(type.getElementType()));
  if (!elementType)
    return {};
  auto ptrTy = elementType.getPointerTo(type.getMemorySpace());
  auto indexTy = getIndexType();
  auto rank = type.getRank();
  if (rank > 0) {
    auto arrayTy = LLVM::LLVMType::getArrayTy(indexTy, type.getRank());
    return LLVM::LLVMType::getStructTy(ptrTy, ptrTy, indexTy, arrayTy, arrayTy);
  }
  return LLVM::LLVMType::getStructTy(ptrTy, ptrTy, indexTy);
}

// Convert an n-D vector type to an LLVM vector type via (n-1)-D array type when
// n > 1.
// For example, `vector<4 x f32>` converts to `!llvm.type<"<4 x float>">` and
// `vector<4 x 8 x 16 f32>` converts to `!llvm<"[4 x [8 x <16 x float>]]">`.
Type LLVMTypeConverter::convertVectorType(VectorType type) {
  auto elementType = unwrap(convertType(type.getElementType()));
  if (!elementType)
    return {};
  auto vectorType =
      LLVM::LLVMType::getVectorTy(elementType, type.getShape().back());
  auto shape = type.getShape();
  for (int i = shape.size() - 2; i >= 0; --i)
    vectorType = LLVM::LLVMType::getArrayTy(vectorType, shape[i]);
  return vectorType;
}

// Dispatch based on the actual type.  Return null type on error.
Type LLVMTypeConverter::convertStandardType(Type type) {
  if (auto funcType = type.dyn_cast<FunctionType>())
    return convertFunctionType(funcType);
  if (auto intType = type.dyn_cast<IntegerType>())
    return convertIntegerType(intType);
  if (auto floatType = type.dyn_cast<FloatType>())
    return convertFloatType(floatType);
  if (auto indexType = type.dyn_cast<IndexType>())
    return convertIndexType(indexType);
  if (auto memRefType = type.dyn_cast<MemRefType>())
    return convertMemRefType(memRefType);
  if (auto vectorType = type.dyn_cast<VectorType>())
    return convertVectorType(vectorType);
  if (auto llvmType = type.dyn_cast<LLVM::LLVMType>())
    return llvmType;

  return {};
}

// Convert the element type of the memref `t` to to an LLVM type using
// `lowering`, get a pointer LLVM type pointing to the converted `t`, wrap it
// into the MLIR LLVM dialect type and return.
static Type getMemRefElementPtrType(MemRefType t, LLVMTypeConverter &lowering) {
  auto elementType = t.getElementType();
  auto converted = lowering.convertType(elementType);
  if (!converted)
    return {};
  return converted.cast<LLVM::LLVMType>().getPointerTo(t.getMemorySpace());
}

LLVMOpLowering::LLVMOpLowering(StringRef rootOpName, MLIRContext *context,
                               LLVMTypeConverter &lowering_,
                               PatternBenefit benefit)
    : ConversionPattern(rootOpName, benefit, context), lowering(lowering_) {}

/*============================================================================*/
/* MemRefDescriptor implementation                                            */
/*============================================================================*/

/// Construct a helper for the given descriptor value.
MemRefDescriptor::MemRefDescriptor(Value *descriptor) : value(descriptor) {
  if (value) {
    structType = value->getType().cast<LLVM::LLVMType>();
    indexType = value->getType().cast<LLVM::LLVMType>().getStructElementType(
        kOffsetPosInMemRefDescriptor);
  }
}

/// Builds IR creating an `undef` value of the descriptor type.
MemRefDescriptor MemRefDescriptor::undef(OpBuilder &builder, Location loc,
                                         Type descriptorType) {
  Value *descriptor =
      builder.create<LLVM::UndefOp>(loc, descriptorType.cast<LLVM::LLVMType>());
  return MemRefDescriptor(descriptor);
}

/// Builds IR extracting the allocated pointer from the descriptor.
Value *MemRefDescriptor::allocatedPtr(OpBuilder &builder, Location loc) {
  return extractPtr(builder, loc, kAllocatedPtrPosInMemRefDescriptor);
}

/// Builds IR inserting the allocated pointer into the descriptor.
void MemRefDescriptor::setAllocatedPtr(OpBuilder &builder, Location loc,
                                       Value *ptr) {
  setPtr(builder, loc, kAllocatedPtrPosInMemRefDescriptor, ptr);
}

/// Builds IR extracting the aligned pointer from the descriptor.
Value *MemRefDescriptor::alignedPtr(OpBuilder &builder, Location loc) {
  return extractPtr(builder, loc, kAlignedPtrPosInMemRefDescriptor);
}

/// Builds IR inserting the aligned pointer into the descriptor.
void MemRefDescriptor::setAlignedPtr(OpBuilder &builder, Location loc,
                                     Value *ptr) {
  setPtr(builder, loc, kAlignedPtrPosInMemRefDescriptor, ptr);
}

/// Builds IR extracting the offset from the descriptor.
Value *MemRefDescriptor::offset(OpBuilder &builder, Location loc) {
  return builder.create<LLVM::ExtractValueOp>(
      loc, indexType, value,
      builder.getI64ArrayAttr(kOffsetPosInMemRefDescriptor));
}

/// Builds IR inserting the offset into the descriptor.
void MemRefDescriptor::setOffset(OpBuilder &builder, Location loc,
                                 Value *offset) {
  value = builder.create<LLVM::InsertValueOp>(
      loc, structType, value, offset,
      builder.getI64ArrayAttr(kOffsetPosInMemRefDescriptor));
}

/// Builds IR extracting the pos-th size from the descriptor.
Value *MemRefDescriptor::size(OpBuilder &builder, Location loc, unsigned pos) {
  return builder.create<LLVM::ExtractValueOp>(
      loc, indexType, value,
      builder.getI64ArrayAttr({kSizePosInMemRefDescriptor, pos}));
}

/// Builds IR inserting the pos-th size into the descriptor
void MemRefDescriptor::setSize(OpBuilder &builder, Location loc, unsigned pos,
                               Value *size) {
  value = builder.create<LLVM::InsertValueOp>(
      loc, structType, value, size,
      builder.getI64ArrayAttr({kSizePosInMemRefDescriptor, pos}));
}

/// Builds IR extracting the pos-th size from the descriptor.
Value *MemRefDescriptor::stride(OpBuilder &builder, Location loc,
                                unsigned pos) {
  return builder.create<LLVM::ExtractValueOp>(
      loc, indexType, value,
      builder.getI64ArrayAttr({kStridePosInMemRefDescriptor, pos}));
}

/// Builds IR inserting the pos-th stride into the descriptor
void MemRefDescriptor::setStride(OpBuilder &builder, Location loc, unsigned pos,
                                 Value *stride) {
  value = builder.create<LLVM::InsertValueOp>(
      loc, structType, value, stride,
      builder.getI64ArrayAttr({kStridePosInMemRefDescriptor, pos}));
}

Value *MemRefDescriptor::extractPtr(OpBuilder &builder, Location loc,
                                    unsigned pos) {
  Type type = structType.cast<LLVM::LLVMType>().getStructElementType(pos);
  return builder.create<LLVM::ExtractValueOp>(loc, type, value,
                                              builder.getI64ArrayAttr(pos));
}

void MemRefDescriptor::setPtr(OpBuilder &builder, Location loc, unsigned pos,
                              Value *ptr) {
  value = builder.create<LLVM::InsertValueOp>(loc, structType, value, ptr,
                                              builder.getI64ArrayAttr(pos));
}

LLVM::LLVMType MemRefDescriptor::getElementType() {
  return value->getType().cast<LLVM::LLVMType>().getStructElementType(
      kAlignedPtrPosInMemRefDescriptor);
}

namespace {
// Base class for Standard to LLVM IR op conversions.  Matches the Op type
// provided as template argument.  Carries a reference to the LLVM dialect in
// case it is necessary for rewriters.
template <typename SourceOp>
class LLVMLegalizationPattern : public LLVMOpLowering {
public:
  // Construct a conversion pattern.
  explicit LLVMLegalizationPattern(LLVM::LLVMDialect &dialect_,
                                   LLVMTypeConverter &lowering_)
      : LLVMOpLowering(SourceOp::getOperationName(), dialect_.getContext(),
                       lowering_),
        dialect(dialect_) {}

  // Get the LLVM IR dialect.
  LLVM::LLVMDialect &getDialect() const { return dialect; }
  // Get the LLVM context.
  llvm::LLVMContext &getContext() const { return dialect.getLLVMContext(); }
  // Get the LLVM module in which the types are constructed.
  llvm::Module &getModule() const { return dialect.getLLVMModule(); }

  // Get the MLIR type wrapping the LLVM integer type whose bit width is defined
  // by the pointer size used in the LLVM module.
  LLVM::LLVMType getIndexType() const {
    return LLVM::LLVMType::getIntNTy(
        &dialect, getModule().getDataLayout().getPointerSizeInBits());
  }

  LLVM::LLVMType getVoidType() const {
    return LLVM::LLVMType::getVoidTy(&dialect);
  }

  // Get the MLIR type wrapping the LLVM i8* type.
  LLVM::LLVMType getVoidPtrType() const {
    return LLVM::LLVMType::getInt8PtrTy(&dialect);
  }

  // Create an LLVM IR pseudo-operation defining the given index constant.
  Value *createIndexConstant(ConversionPatternRewriter &builder, Location loc,
                             uint64_t value) const {
    auto attr = builder.getIntegerAttr(builder.getIndexType(), value);
    return builder.create<LLVM::ConstantOp>(loc, getIndexType(), attr);
  }

protected:
  LLVM::LLVMDialect &dialect;
};

struct FuncOpConversion : public LLVMLegalizationPattern<FuncOp> {
  using LLVMLegalizationPattern<FuncOp>::LLVMLegalizationPattern;

  PatternMatchResult
  matchAndRewrite(Operation *op, ArrayRef<Value *> operands,
                  ConversionPatternRewriter &rewriter) const override {
    auto funcOp = cast<FuncOp>(op);
    FunctionType type = funcOp.getType();
    // Pack the result types into a struct.
    Type packedResult;
    if (type.getNumResults() != 0)
      if (!(packedResult = lowering.packFunctionResults(type.getResults())))
        return matchFailure();
    LLVM::LLVMType resultType = packedResult
                                    ? packedResult.cast<LLVM::LLVMType>()
                                    : LLVM::LLVMType::getVoidTy(&dialect);

    SmallVector<LLVM::LLVMType, 4> argTypes;
    argTypes.reserve(type.getNumInputs());
    SmallVector<unsigned, 4> promotedArgIndices;
    promotedArgIndices.reserve(type.getNumInputs());

    // Convert the original function arguments. Struct arguments are promoted to
    // pointer to struct arguments to allow calling external functions with
    // various ABIs (e.g. compiled from C/C++ on platform X).
    auto varargsAttr = funcOp.getAttrOfType<BoolAttr>("std.varargs");
    TypeConverter::SignatureConversion result(funcOp.getNumArguments());
    for (auto en : llvm::enumerate(type.getInputs())) {
      auto t = en.value();
      auto converted = lowering.convertType(t).dyn_cast<LLVM::LLVMType>();
      if (!converted)
        return matchFailure();
      if (t.isa<MemRefType>()) {
        converted = converted.getPointerTo();
        promotedArgIndices.push_back(en.index());
      }
      argTypes.push_back(converted);
    }
    for (unsigned idx = 0, e = argTypes.size(); idx < e; ++idx)
      result.addInputs(idx, argTypes[idx]);

    auto llvmType = LLVM::LLVMType::getFunctionTy(
        resultType, argTypes, varargsAttr && varargsAttr.getValue());

    // Only retain those attributes that are not constructed by build.
    SmallVector<NamedAttribute, 4> attributes;
    for (const auto &attr : funcOp.getAttrs()) {
      if (attr.first.is(SymbolTable::getSymbolAttrName()) ||
          attr.first.is(impl::getTypeAttrName()) ||
          attr.first.is("std.varargs"))
        continue;
      attributes.push_back(attr);
    }

    // Create an LLVM funcion.
    auto newFuncOp = rewriter.create<LLVM::LLVMFuncOp>(
        op->getLoc(), funcOp.getName(), llvmType, attributes);
    rewriter.inlineRegionBefore(funcOp.getBody(), newFuncOp.getBody(),
                                newFuncOp.end());

    // Tell the rewriter to convert the region signature.
    rewriter.applySignatureConversion(&newFuncOp.getBody(), result);

    // Insert loads from memref descriptor pointers in function bodies.
    if (!newFuncOp.getBody().empty()) {
      Block *firstBlock = &newFuncOp.getBody().front();
      rewriter.setInsertionPoint(firstBlock, firstBlock->begin());
      for (unsigned idx : promotedArgIndices) {
        BlockArgument *arg = firstBlock->getArgument(idx);
        Value *loaded = rewriter.create<LLVM::LoadOp>(funcOp.getLoc(), arg);
        rewriter.replaceUsesOfBlockArgument(arg, loaded);
      }
    }

    rewriter.eraseOp(op);
    return matchSuccess();
  }
};

//////////////// Support for Lowering operations on n-D vectors ////////////////
namespace {
// Helper struct to "unroll" operations on n-D vectors in terms of operations on
// 1-D LLVM vectors.
struct NDVectorTypeInfo {
  // LLVM array struct which encodes n-D vectors.
  LLVM::LLVMType llvmArrayTy;
  // LLVM vector type which encodes the inner 1-D vector type.
  LLVM::LLVMType llvmVectorTy;
  // Multiplicity of llvmArrayTy to llvmVectorTy.
  SmallVector<int64_t, 4> arraySizes;
};
} // namespace

// For >1-D vector types, extracts the necessary information to iterate over all
// 1-D subvectors in the underlying llrepresentation of the n-D vecotr
// Iterates on the llvm array type until we hit a non-array type (which is
// asserted to be an llvm vector type).
static NDVectorTypeInfo extractNDVectorTypeInfo(VectorType vectorType,
                                                LLVMTypeConverter &converter) {
  assert(vectorType.getRank() > 1 && "extpected >1D vector type");
  NDVectorTypeInfo info;
  info.llvmArrayTy =
      converter.convertType(vectorType).dyn_cast<LLVM::LLVMType>();
  if (!info.llvmArrayTy)
    return info;
  info.arraySizes.reserve(vectorType.getRank() - 1);
  auto llvmTy = info.llvmArrayTy;
  while (llvmTy.isArrayTy()) {
    info.arraySizes.push_back(llvmTy.getArrayNumElements());
    llvmTy = llvmTy.getArrayElementType();
  }
  if (!llvmTy.isVectorTy())
    return info;
  info.llvmVectorTy = llvmTy;
  return info;
}

// Express `linearIndex` in terms of coordinates of `basis`.
// Returns the empty vector when linearIndex is out of the range [0, P] where
// P is the product of all the basis coordinates.
//
// Prerequisites:
//   Basis is an array of nonnegative integers (signed type inherited from
//   vector shape type).
static SmallVector<int64_t, 4> getCoordinates(ArrayRef<int64_t> basis,
                                              unsigned linearIndex) {
  SmallVector<int64_t, 4> res;
  res.reserve(basis.size());
  for (unsigned basisElement : llvm::reverse(basis)) {
    res.push_back(linearIndex % basisElement);
    linearIndex = linearIndex / basisElement;
  }
  if (linearIndex > 0)
    return {};
  std::reverse(res.begin(), res.end());
  return res;
}

// Iterate of linear index, convert to coords space and insert splatted 1-D
// vector in each position.
template <typename Lambda>
void nDVectorIterate(const NDVectorTypeInfo &info, OpBuilder &builder,
                     Lambda fun) {
  unsigned ub = 1;
  for (auto s : info.arraySizes)
    ub *= s;
  for (unsigned linearIndex = 0; linearIndex < ub; ++linearIndex) {
    auto coords = getCoordinates(info.arraySizes, linearIndex);
    // Linear index is out of bounds, we are done.
    if (coords.empty())
      break;
    assert(coords.size() == info.arraySizes.size());
    auto position = builder.getI64ArrayAttr(coords);
    fun(position);
  }
}
////////////// End Support for Lowering operations on n-D vectors //////////////

// Basic lowering implementation for one-to-one rewriting from Standard Ops to
// LLVM Dialect Ops.
template <typename SourceOp, typename TargetOp>
struct OneToOneLLVMOpLowering : public LLVMLegalizationPattern<SourceOp> {
  using LLVMLegalizationPattern<SourceOp>::LLVMLegalizationPattern;
  using Super = OneToOneLLVMOpLowering<SourceOp, TargetOp>;

  // Convert the type of the result to an LLVM type, pass operands as is,
  // preserve attributes.
  PatternMatchResult
  matchAndRewrite(Operation *op, ArrayRef<Value *> operands,
                  ConversionPatternRewriter &rewriter) const override {
    unsigned numResults = op->getNumResults();

    Type packedType;
    if (numResults != 0) {
      packedType = this->lowering.packFunctionResults(
          llvm::to_vector<4>(op->getResultTypes()));
      if (!packedType)
        return this->matchFailure();
    }

    auto newOp = rewriter.create<TargetOp>(op->getLoc(), packedType, operands,
                                           op->getAttrs());

    // If the operation produced 0 or 1 result, return them immediately.
    if (numResults == 0)
      return rewriter.eraseOp(op), this->matchSuccess();
    if (numResults == 1)
      return rewriter.replaceOp(op, newOp.getOperation()->getResult(0)),
             this->matchSuccess();

    // Otherwise, it had been converted to an operation producing a structure.
    // Extract individual results from the structure and return them as list.
    SmallVector<Value *, 4> results;
    results.reserve(numResults);
    for (unsigned i = 0; i < numResults; ++i) {
      auto type = this->lowering.convertType(op->getResult(i)->getType());
      results.push_back(rewriter.create<LLVM::ExtractValueOp>(
          op->getLoc(), type, newOp.getOperation()->getResult(0),
          rewriter.getI64ArrayAttr(i)));
    }
    rewriter.replaceOp(op, results);
    return this->matchSuccess();
  }
};

template <typename SourceOp, unsigned OpCount> struct OpCountValidator {
  static_assert(
      std::is_base_of<
          typename OpTrait::NOperands<OpCount>::template Impl<SourceOp>,
          SourceOp>::value,
      "wrong operand count");
};

template <typename SourceOp> struct OpCountValidator<SourceOp, 1> {
  static_assert(std::is_base_of<OpTrait::OneOperand<SourceOp>, SourceOp>::value,
                "expected a single operand");
};

template <typename SourceOp, unsigned OpCount> void ValidateOpCount() {
  OpCountValidator<SourceOp, OpCount>();
}

// Basic lowering implementation for rewriting from Standard Ops to LLVM Dialect
// Ops for N-ary ops with one result. This supports higher-dimensional vector
// types.
template <typename SourceOp, typename TargetOp, unsigned OpCount>
struct NaryOpLLVMOpLowering : public LLVMLegalizationPattern<SourceOp> {
  using LLVMLegalizationPattern<SourceOp>::LLVMLegalizationPattern;
  using Super = NaryOpLLVMOpLowering<SourceOp, TargetOp, OpCount>;

  // Convert the type of the result to an LLVM type, pass operands as is,
  // preserve attributes.
  PatternMatchResult
  matchAndRewrite(Operation *op, ArrayRef<Value *> operands,
                  ConversionPatternRewriter &rewriter) const override {
    ValidateOpCount<SourceOp, OpCount>();
    static_assert(
        std::is_base_of<OpTrait::OneResult<SourceOp>, SourceOp>::value,
        "expected single result op");
    static_assert(std::is_base_of<OpTrait::SameOperandsAndResultType<SourceOp>,
                                  SourceOp>::value,
                  "expected same operands and result type");

    // Cannot convert ops if their operands are not of LLVM type.
    for (Value *operand : operands) {
      if (!operand || !operand->getType().isa<LLVM::LLVMType>())
        return this->matchFailure();
    }

    auto loc = op->getLoc();
    auto llvmArrayTy = operands[0]->getType().cast<LLVM::LLVMType>();

    if (!llvmArrayTy.isArrayTy()) {
      auto newOp = rewriter.create<TargetOp>(
          op->getLoc(), operands[0]->getType(), operands, op->getAttrs());
      rewriter.replaceOp(op, newOp.getResult());
      return this->matchSuccess();
    }

    auto vectorType = op->getResult(0)->getType().dyn_cast<VectorType>();
    if (!vectorType)
      return this->matchFailure();
    auto vectorTypeInfo = extractNDVectorTypeInfo(vectorType, this->lowering);
    auto llvmVectorTy = vectorTypeInfo.llvmVectorTy;
    if (!llvmVectorTy || llvmArrayTy != vectorTypeInfo.llvmArrayTy)
      return this->matchFailure();

    Value *desc = rewriter.create<LLVM::UndefOp>(loc, llvmArrayTy);
    nDVectorIterate(vectorTypeInfo, rewriter, [&](ArrayAttr position) {
      // For this unrolled `position` corresponding to the `linearIndex`^th
      // element, extract operand vectors
      SmallVector<Value *, OpCount> extractedOperands;
      for (unsigned i = 0; i < OpCount; ++i) {
        extractedOperands.push_back(rewriter.create<LLVM::ExtractValueOp>(
            loc, llvmVectorTy, operands[i], position));
      }
      Value *newVal = rewriter.create<TargetOp>(
          loc, llvmVectorTy, extractedOperands, op->getAttrs());
      desc = rewriter.create<LLVM::InsertValueOp>(loc, llvmArrayTy, desc,
                                                  newVal, position);
    });
    rewriter.replaceOp(op, desc);
    return this->matchSuccess();
  }
};

template <typename SourceOp, typename TargetOp>
using UnaryOpLLVMOpLowering = NaryOpLLVMOpLowering<SourceOp, TargetOp, 1>;
template <typename SourceOp, typename TargetOp>
using BinaryOpLLVMOpLowering = NaryOpLLVMOpLowering<SourceOp, TargetOp, 2>;

// Specific lowerings.
// FIXME: this should be tablegen'ed.
struct ExpOpLowering : public UnaryOpLLVMOpLowering<ExpOp, LLVM::ExpOp> {
  using Super::Super;
};
struct AddIOpLowering : public BinaryOpLLVMOpLowering<AddIOp, LLVM::AddOp> {
  using Super::Super;
};
struct SubIOpLowering : public BinaryOpLLVMOpLowering<SubIOp, LLVM::SubOp> {
  using Super::Super;
};
struct MulIOpLowering : public BinaryOpLLVMOpLowering<MulIOp, LLVM::MulOp> {
  using Super::Super;
};
struct DivISOpLowering : public BinaryOpLLVMOpLowering<DivISOp, LLVM::SDivOp> {
  using Super::Super;
};
struct DivIUOpLowering : public BinaryOpLLVMOpLowering<DivIUOp, LLVM::UDivOp> {
  using Super::Super;
};
struct RemISOpLowering : public BinaryOpLLVMOpLowering<RemISOp, LLVM::SRemOp> {
  using Super::Super;
};
struct RemIUOpLowering : public BinaryOpLLVMOpLowering<RemIUOp, LLVM::URemOp> {
  using Super::Super;
};
struct AndOpLowering : public BinaryOpLLVMOpLowering<AndOp, LLVM::AndOp> {
  using Super::Super;
};
struct OrOpLowering : public BinaryOpLLVMOpLowering<OrOp, LLVM::OrOp> {
  using Super::Super;
};
struct XOrOpLowering : public BinaryOpLLVMOpLowering<XOrOp, LLVM::XOrOp> {
  using Super::Super;
};
struct AddFOpLowering : public BinaryOpLLVMOpLowering<AddFOp, LLVM::FAddOp> {
  using Super::Super;
};
struct SubFOpLowering : public BinaryOpLLVMOpLowering<SubFOp, LLVM::FSubOp> {
  using Super::Super;
};
struct MulFOpLowering : public BinaryOpLLVMOpLowering<MulFOp, LLVM::FMulOp> {
  using Super::Super;
};
struct DivFOpLowering : public BinaryOpLLVMOpLowering<DivFOp, LLVM::FDivOp> {
  using Super::Super;
};
struct RemFOpLowering : public BinaryOpLLVMOpLowering<RemFOp, LLVM::FRemOp> {
  using Super::Super;
};
struct SelectOpLowering
    : public OneToOneLLVMOpLowering<SelectOp, LLVM::SelectOp> {
  using Super::Super;
};
struct ConstLLVMOpLowering
    : public OneToOneLLVMOpLowering<ConstantOp, LLVM::ConstantOp> {
  using Super::Super;
};

// Check if the MemRefType `type` is supported by the lowering. We currently
// only support memrefs with identity maps.
static bool isSupportedMemRefType(MemRefType type) {
  return type.getAffineMaps().empty() ||
         llvm::all_of(type.getAffineMaps(),
                      [](AffineMap map) { return map.isIdentity(); });
}

// An `alloc` is converted into a definition of a memref descriptor value and
// a call to `malloc` to allocate the underlying data buffer.  The memref
// descriptor is of the LLVM structure type where:
//   1. the first element is a pointer to the allocated (typed) data buffer,
//   2. the second element is a pointer to the (typed) payload, aligned to the
//      specified alignment,
//   3. the remaining elements serve to store all the sizes and strides of the
//      memref using LLVM-converted `index` type.
//
// Alignment is obtained by allocating `alignment - 1` more bytes than requested
// and shifting the aligned pointer relative to the allocated memory. If
// alignment is unspecified, the two pointers are equal.
struct AllocOpLowering : public LLVMLegalizationPattern<AllocOp> {
  using LLVMLegalizationPattern<AllocOp>::LLVMLegalizationPattern;

  PatternMatchResult match(Operation *op) const override {
    MemRefType type = cast<AllocOp>(op).getType();
    if (isSupportedMemRefType(type))
      return matchSuccess();

    int64_t offset;
    SmallVector<int64_t, 4> strides;
    auto successStrides = getStridesAndOffset(type, strides, offset);
    if (failed(successStrides))
      return matchFailure();

    // Dynamic strides are ok if they can be deduced from dynamic sizes (which
    // is guaranteed when succeeded(successStrides)). Dynamic offset however can
    // never be alloc'ed.
    if (offset == MemRefType::getDynamicStrideOrOffset())
      return matchFailure();

    return matchSuccess();
  }

  void rewrite(Operation *op, ArrayRef<Value *> operands,
               ConversionPatternRewriter &rewriter) const override {
    auto loc = op->getLoc();
    auto allocOp = cast<AllocOp>(op);
    MemRefType type = allocOp.getType();

    // Get actual sizes of the memref as values: static sizes are constant
    // values and dynamic sizes are passed to 'alloc' as operands.  In case of
    // zero-dimensional memref, assume a scalar (size 1).
    SmallVector<Value *, 4> sizes;
    sizes.reserve(type.getRank());
    unsigned i = 0;
    for (int64_t s : type.getShape())
      sizes.push_back(s == -1 ? operands[i++]
                              : createIndexConstant(rewriter, loc, s));
    if (sizes.empty())
      sizes.push_back(createIndexConstant(rewriter, loc, 1));

    // Compute the total number of memref elements.
    Value *cumulativeSize = sizes.front();
    for (unsigned i = 1, e = sizes.size(); i < e; ++i)
      cumulativeSize = rewriter.create<LLVM::MulOp>(
          loc, getIndexType(), ArrayRef<Value *>{cumulativeSize, sizes[i]});

    // Compute the size of an individual element. This emits the MLIR equivalent
    // of the following sizeof(...) implementation in LLVM IR:
    //   %0 = getelementptr %elementType* null, %indexType 1
    //   %1 = ptrtoint %elementType* %0 to %indexType
    // which is a common pattern of getting the size of a type in bytes.
    auto elementType = type.getElementType();
    auto convertedPtrType =
        lowering.convertType(elementType).cast<LLVM::LLVMType>().getPointerTo();
    auto nullPtr = rewriter.create<LLVM::NullOp>(loc, convertedPtrType);
    auto one = createIndexConstant(rewriter, loc, 1);
    auto gep = rewriter.create<LLVM::GEPOp>(loc, convertedPtrType,
                                            ArrayRef<Value *>{nullPtr, one});
    auto elementSize =
        rewriter.create<LLVM::PtrToIntOp>(loc, getIndexType(), gep);
    cumulativeSize = rewriter.create<LLVM::MulOp>(
        loc, getIndexType(), ArrayRef<Value *>{cumulativeSize, elementSize});

    // Insert the `malloc` declaration if it is not already present.
    auto module = op->getParentOfType<ModuleOp>();
    auto mallocFunc = module.lookupSymbol<LLVM::LLVMFuncOp>("malloc");
    if (!mallocFunc) {
      OpBuilder moduleBuilder(op->getParentOfType<ModuleOp>().getBodyRegion());
      mallocFunc = moduleBuilder.create<LLVM::LLVMFuncOp>(
          rewriter.getUnknownLoc(), "malloc",
          LLVM::LLVMType::getFunctionTy(getVoidPtrType(), getIndexType(),
                                        /*isVarArg=*/false));
    }

    // Allocate the underlying buffer and store a pointer to it in the MemRef
    // descriptor.
    Value *align = nullptr;
    if (auto alignAttr = allocOp.alignment()) {
      align = createIndexConstant(rewriter, loc,
                                  alignAttr.getValue().getSExtValue());
      cumulativeSize = rewriter.create<LLVM::SubOp>(
          loc, rewriter.create<LLVM::AddOp>(loc, cumulativeSize, align), one);
    }
    Value *allocated =
        rewriter
            .create<LLVM::CallOp>(loc, getVoidPtrType(),
                                  rewriter.getSymbolRefAttr(mallocFunc),
                                  cumulativeSize)
            .getResult(0);
    auto structElementType = lowering.convertType(elementType);
    auto elementPtrType = structElementType.cast<LLVM::LLVMType>().getPointerTo(
        type.getMemorySpace());
    Value *bitcastAllocated = rewriter.create<LLVM::BitcastOp>(
        loc, elementPtrType, ArrayRef<Value *>(allocated));

    int64_t offset;
    SmallVector<int64_t, 4> strides;
    auto successStrides = getStridesAndOffset(type, strides, offset);
    assert(succeeded(successStrides) && "unexpected non-strided memref");
    (void)successStrides;
    assert(offset != MemRefType::getDynamicStrideOrOffset() &&
           "unexpected dynamic offset");

    // 0-D memref corner case: they have size 1 ...
    assert(((type.getRank() == 0 && strides.empty() && sizes.size() == 1) ||
            (strides.size() == sizes.size())) &&
           "unexpected number of strides");

    // Create the MemRef descriptor.
    auto structType = lowering.convertType(type);
    auto memRefDescriptor = MemRefDescriptor::undef(rewriter, loc, structType);
    // Field 1: Allocated pointer, used for malloc/free.
    memRefDescriptor.setAllocatedPtr(rewriter, loc, bitcastAllocated);

    // Field 2: Actual aligned pointer to payload.
    Value *bitcastAligned = bitcastAllocated;
    if (align) {
      // offset = (align - (ptr % align))% align
      Value *intVal = rewriter.create<LLVM::PtrToIntOp>(
          loc, this->getIndexType(), allocated);
      Value *ptrModAlign = rewriter.create<LLVM::URemOp>(loc, intVal, align);
      Value *subbed = rewriter.create<LLVM::SubOp>(loc, align, ptrModAlign);
      Value *offset = rewriter.create<LLVM::URemOp>(loc, subbed, align);
      Value *aligned = rewriter.create<LLVM::GEPOp>(loc, allocated->getType(),
                                                    allocated, offset);
      bitcastAligned = rewriter.create<LLVM::BitcastOp>(
          loc, elementPtrType, ArrayRef<Value *>(aligned));
    }
    memRefDescriptor.setAlignedPtr(rewriter, loc, bitcastAligned);

    // Field 3: Offset in aligned pointer.
    memRefDescriptor.setOffset(rewriter, loc,
                               createIndexConstant(rewriter, loc, offset));

    if (type.getRank() == 0)
      // No size/stride descriptor in memref, return the descriptor value.
      return rewriter.replaceOp(op, {memRefDescriptor});

    // Fields 4 and 5: Sizes and strides of the strided MemRef.
    // Store all sizes in the descriptor. Only dynamic sizes are passed in as
    // operands to AllocOp.
    Value *runningStride = nullptr;
    // Iterate strides in reverse order, compute runningStride and strideValues.
    auto nStrides = strides.size();
    SmallVector<Value *, 4> strideValues(nStrides, nullptr);
    for (auto indexedStride : llvm::enumerate(llvm::reverse(strides))) {
      int64_t index = nStrides - 1 - indexedStride.index();
      if (strides[index] == MemRefType::getDynamicStrideOrOffset())
        // Identity layout map is enforced in the match function, so we compute:
        //   `runningStride *= sizes[index]`
        runningStride =
            runningStride
                ? rewriter.create<LLVM::MulOp>(loc, runningStride, sizes[index])
                : createIndexConstant(rewriter, loc, 1);
      else
        runningStride = createIndexConstant(rewriter, loc, strides[index]);
      strideValues[index] = runningStride;
    }
    // Fill size and stride descriptors in memref.
    for (auto indexedSize : llvm::enumerate(sizes)) {
      int64_t index = indexedSize.index();
      memRefDescriptor.setSize(rewriter, loc, index, indexedSize.value());
      memRefDescriptor.setStride(rewriter, loc, index, strideValues[index]);
    }

    // Return the final value of the descriptor.
    rewriter.replaceOp(op, {memRefDescriptor});
  }
};

// A CallOp automatically promotes MemRefType to a sequence of alloca/store and
// passes the pointer to the MemRef across function boundaries.
template <typename CallOpType>
struct CallOpInterfaceLowering : public LLVMLegalizationPattern<CallOpType> {
  using LLVMLegalizationPattern<CallOpType>::LLVMLegalizationPattern;
  using Super = CallOpInterfaceLowering<CallOpType>;
  using Base = LLVMLegalizationPattern<CallOpType>;

  PatternMatchResult
  matchAndRewrite(Operation *op, ArrayRef<Value *> operands,
                  ConversionPatternRewriter &rewriter) const override {
    OperandAdaptor<CallOpType> transformed(operands);
    auto callOp = cast<CallOpType>(op);

    // Pack the result types into a struct.
    Type packedResult;
    unsigned numResults = callOp.getNumResults();
    auto resultTypes = llvm::to_vector<4>(callOp.getResultTypes());
    if (numResults != 0) {
      if (!(packedResult = this->lowering.packFunctionResults(resultTypes)))
        return this->matchFailure();
    }

    SmallVector<Value *, 4> opOperands(op->getOperands());
    auto promoted = this->lowering.promoteMemRefDescriptors(
        op->getLoc(), opOperands, operands, rewriter);
    auto newOp = rewriter.create<LLVM::CallOp>(op->getLoc(), packedResult,
                                               promoted, op->getAttrs());

    // If < 2 results, packing did not do anything and we can just return.
    if (numResults < 2) {
      SmallVector<Value *, 4> results(newOp.getResults());
      rewriter.replaceOp(op, results);
      return this->matchSuccess();
    }

    // Otherwise, it had been converted to an operation producing a structure.
    // Extract individual results from the structure and return them as list.
    // TODO(aminim, ntv, riverriddle, zinenko): this seems like patching around
    // a particular interaction between MemRefType and CallOp lowering. Find a
    // way to avoid special casing.
    SmallVector<Value *, 4> results;
    results.reserve(numResults);
    for (unsigned i = 0; i < numResults; ++i) {
      auto type = this->lowering.convertType(op->getResult(i)->getType());
      results.push_back(rewriter.create<LLVM::ExtractValueOp>(
          op->getLoc(), type, newOp.getOperation()->getResult(0),
          rewriter.getI64ArrayAttr(i)));
    }
    rewriter.replaceOp(op, results);

    return this->matchSuccess();
  }
};

struct CallOpLowering : public CallOpInterfaceLowering<CallOp> {
  using Super::Super;
};

struct CallIndirectOpLowering : public CallOpInterfaceLowering<CallIndirectOp> {
  using Super::Super;
};

// A `dealloc` is converted into a call to `free` on the underlying data buffer.
// The memref descriptor being an SSA value, there is no need to clean it up
// in any way.
struct DeallocOpLowering : public LLVMLegalizationPattern<DeallocOp> {
  using LLVMLegalizationPattern<DeallocOp>::LLVMLegalizationPattern;

  PatternMatchResult
  matchAndRewrite(Operation *op, ArrayRef<Value *> operands,
                  ConversionPatternRewriter &rewriter) const override {
    assert(operands.size() == 1 && "dealloc takes one operand");
    OperandAdaptor<DeallocOp> transformed(operands);

    // Insert the `free` declaration if it is not already present.
    auto freeFunc =
        op->getParentOfType<ModuleOp>().lookupSymbol<LLVM::LLVMFuncOp>("free");
    if (!freeFunc) {
      OpBuilder moduleBuilder(op->getParentOfType<ModuleOp>().getBodyRegion());
      freeFunc = moduleBuilder.create<LLVM::LLVMFuncOp>(
          rewriter.getUnknownLoc(), "free",
          LLVM::LLVMType::getFunctionTy(getVoidType(), getVoidPtrType(),
                                        /*isVarArg=*/false));
    }

    MemRefDescriptor memref(transformed.memref());
    Value *casted = rewriter.create<LLVM::BitcastOp>(
        op->getLoc(), getVoidPtrType(),
        memref.allocatedPtr(rewriter, op->getLoc()));
    rewriter.replaceOpWithNewOp<LLVM::CallOp>(
        op, ArrayRef<Type>(), rewriter.getSymbolRefAttr(freeFunc), casted);
    return matchSuccess();
  }
};

struct MemRefCastOpLowering : public LLVMLegalizationPattern<MemRefCastOp> {
  using LLVMLegalizationPattern<MemRefCastOp>::LLVMLegalizationPattern;

  PatternMatchResult match(Operation *op) const override {
    auto memRefCastOp = cast<MemRefCastOp>(op);
    MemRefType sourceType =
        memRefCastOp.getOperand()->getType().cast<MemRefType>();
    MemRefType targetType = memRefCastOp.getType();
    return (isSupportedMemRefType(targetType) &&
            isSupportedMemRefType(sourceType))
               ? matchSuccess()
               : matchFailure();
  }

  void rewrite(Operation *op, ArrayRef<Value *> operands,
               ConversionPatternRewriter &rewriter) const override {
    auto memRefCastOp = cast<MemRefCastOp>(op);
    OperandAdaptor<MemRefCastOp> transformed(operands);
    // memref_cast is defined for source and destination memref types with the
    // same element type, same mappings, same address space and same rank.
    // Therefore a simple bitcast suffices. If not it is undefined behavior.
    auto targetStructType = lowering.convertType(memRefCastOp.getType());
    rewriter.replaceOpWithNewOp<LLVM::BitcastOp>(op, targetStructType,
                                                 transformed.source());
  }
};

struct MemRefShapeCastOpLowering
    : public LLVMLegalizationPattern<MemRefShapeCastOp> {
  using LLVMLegalizationPattern<MemRefShapeCastOp>::LLVMLegalizationPattern;

  PatternMatchResult match(Operation *op) const override {
    auto memRefShapeCastOp = cast<MemRefShapeCastOp>(op);
    MemRefType sourceType =
        memRefShapeCastOp.getOperand()->getType().cast<MemRefType>();
    MemRefType targetType = memRefShapeCastOp.getType();
    return (isSupportedMemRefType(targetType) &&
            isSupportedMemRefType(sourceType))
               ? matchSuccess()
               : matchFailure();
  }

  void rewrite(Operation *op, ArrayRef<Value *> operands,
               ConversionPatternRewriter &rewriter) const override {
<<<<<<< HEAD
=======
    auto loc = op->getLoc();
>>>>>>> dc855374
    auto memRefShapeCastOp = cast<MemRefShapeCastOp>(op);
    OperandAdaptor<MemRefShapeCastOp> transformed(operands);
    auto targetType = memRefShapeCastOp.getType();
    auto sourceType =
        memRefShapeCastOp.getOperand()->getType().cast<MemRefType>();
<<<<<<< HEAD

    assert(sourceType.hasStaticShape() && "static source type supported");
    assert(targetType.hasStaticShape() && "static target type supported");

    auto srcElementPtrType =
        transformed.source()
            ->getType()
            .cast<LLVM::LLVMType>()
            .getStructElementType(kPtrPosInMemRefDescriptor);

    Value *srcBuffer = extractMemRefElementPtr(
        rewriter, op->getLoc(), transformed.source(), srcElementPtrType);

    auto targetStructType = lowering.convertType(memRefShapeCastOp.getType());
    auto targetElementPtrType = getMemRefElementPtrType(targetType, lowering);
    Value *targetBuffer = rewriter.create<LLVM::BitcastOp>(
        op->getLoc(), targetElementPtrType, ArrayRef<Value *>(srcBuffer));
=======
    (void)sourceType;
    assert(sourceType.hasStaticShape() && "static source type supported");
    assert(targetType.hasStaticShape() && "static target type supported");

    MemRefDescriptor srcMemRefDesc(transformed.source());

    auto targetStructType = lowering.convertType(memRefShapeCastOp.getType());
    auto targetElementPtrType = getMemRefElementPtrType(targetType, lowering);
>>>>>>> dc855374

    Value *memRefDescriptor = rewriter.create<LLVM::UndefOp>(
        op->getLoc(), targetStructType, ArrayRef<Value *>{});

<<<<<<< HEAD
    memRefDescriptor = rewriter.create<LLVM::InsertValueOp>(
        op->getLoc(), targetStructType, memRefDescriptor, targetBuffer,
        rewriter.getIndexArrayAttr(kPtrPosInMemRefDescriptor));
=======
    Value *srcBuffer = srcMemRefDesc.allocatedPtr(rewriter, loc);
    Value *targetBuffer = rewriter.create<LLVM::BitcastOp>(
        op->getLoc(), targetElementPtrType, ArrayRef<Value *>(srcBuffer));

    memRefDescriptor = rewriter.create<LLVM::InsertValueOp>(
        op->getLoc(), targetStructType, memRefDescriptor, targetBuffer,
        rewriter.getIndexArrayAttr(kAllocatedPtrPosInMemRefDescriptor));

    Value *srcBufferAligned = srcMemRefDesc.alignedPtr(rewriter, loc);
    Value *targetBufAligned =
        rewriter.create<LLVM::BitcastOp>(op->getLoc(), targetElementPtrType,
                                         ArrayRef<Value *>(srcBufferAligned));
    memRefDescriptor = rewriter.create<LLVM::InsertValueOp>(
        op->getLoc(), targetStructType, memRefDescriptor, targetBufAligned,
        rewriter.getIndexArrayAttr(kAlignedPtrPosInMemRefDescriptor));
>>>>>>> dc855374

    int64_t offset;
    SmallVector<int64_t, 4> strides;
    auto successStrides = getStridesAndOffset(targetType, strides, offset);
    (void)successStrides;
    assert(offset != MemRefType::getDynamicStrideOrOffset() &&
           "unexpected dynamic offset");

    memRefDescriptor = rewriter.create<LLVM::InsertValueOp>(
        op->getLoc(), targetStructType, memRefDescriptor,
        createIndexConstant(rewriter, op->getLoc(), offset),
        rewriter.getIndexArrayAttr(kOffsetPosInMemRefDescriptor));

    // Get actual sizes of the memref as values: all sizes are static here.
    SmallVector<Value *, 4> sizes;
    sizes.reserve(targetType.getRank());
    for (int64_t s : targetType.getShape())
      sizes.push_back(createIndexConstant(rewriter, op->getLoc(), s));
    if (sizes.empty())
      sizes.push_back(createIndexConstant(rewriter, op->getLoc(), 1));

    // Compute the total number of memref elements.
    Value *cumulativeSize = sizes.front();
    for (unsigned i = 1, e = sizes.size(); i < e; ++i)
      cumulativeSize = rewriter.create<LLVM::MulOp>(
          op->getLoc(), getIndexType(),
          ArrayRef<Value *>{cumulativeSize, sizes[i]});

    Value *runningStride = nullptr;
    // Iterate strides in reverse order, compute runningStride and strideValues.
    auto nStrides = strides.size();
    SmallVector<Value *, 4> strideValues(nStrides, nullptr);
    for (auto indexedStride : llvm::enumerate(llvm::reverse(strides))) {
      int64_t index = nStrides - 1 - indexedStride.index();
      if (strides[index] == MemRefType::getDynamicStrideOrOffset())
        // Identity layout map is enforced in the match function, so we compute:
        //   `runningStride *= sizes[index]`
        runningStride = runningStride
                            ? rewriter.create<LLVM::MulOp>(
                                  op->getLoc(), runningStride, sizes[index])
                            : createIndexConstant(rewriter, op->getLoc(), 1);
      else
        runningStride =
            createIndexConstant(rewriter, op->getLoc(), strides[index]);
      strideValues[index] = runningStride;
    }
    // Fill size and stride descriptors in memref.
    for (auto indexedSize : llvm::enumerate(sizes)) {
      int64_t index = indexedSize.index();
      memRefDescriptor = rewriter.create<LLVM::InsertValueOp>(
          op->getLoc(), targetStructType, memRefDescriptor, indexedSize.value(),
          rewriter.getI64ArrayAttr({kSizePosInMemRefDescriptor, index}));
      memRefDescriptor = rewriter.create<LLVM::InsertValueOp>(
          op->getLoc(), targetStructType, memRefDescriptor, strideValues[index],
          rewriter.getI64ArrayAttr({kStridePosInMemRefDescriptor, index}));
    }

    return rewriter.replaceOp(op, memRefDescriptor);
  }
};

// A `dim` is converted to a constant for static sizes and to an access to the
// size stored in the memref descriptor for dynamic sizes.
struct DimOpLowering : public LLVMLegalizationPattern<DimOp> {
  using LLVMLegalizationPattern<DimOp>::LLVMLegalizationPattern;

  PatternMatchResult
  matchAndRewrite(Operation *op, ArrayRef<Value *> operands,
                  ConversionPatternRewriter &rewriter) const override {
    auto dimOp = cast<DimOp>(op);
    OperandAdaptor<DimOp> transformed(operands);
    MemRefType type = dimOp.getOperand()->getType().cast<MemRefType>();

    auto shape = type.getShape();
    int64_t index = dimOp.getIndex();
    // Extract dynamic size from the memref descriptor.
    if (ShapedType::isDynamic(shape[index]))
      rewriter.replaceOp(op, {MemRefDescriptor(transformed.memrefOrTensor())
                                  .size(rewriter, op->getLoc(), index)});
    else
      // Use constant for static size.
      rewriter.replaceOp(
          op, createIndexConstant(rewriter, op->getLoc(), shape[index]));
    return matchSuccess();
  }
};

// Common base for load and store operations on MemRefs.  Restricts the match
// to supported MemRef types.  Provides functionality to emit code accessing a
// specific element of the underlying data buffer.
template <typename Derived>
struct LoadStoreOpLowering : public LLVMLegalizationPattern<Derived> {
  using LLVMLegalizationPattern<Derived>::LLVMLegalizationPattern;
  using Base = LoadStoreOpLowering<Derived>;

  PatternMatchResult match(Operation *op) const override {
    MemRefType type = cast<Derived>(op).getMemRefType();
    return isSupportedMemRefType(type) ? this->matchSuccess()
                                       : this->matchFailure();
  }

  // Given subscript indices and array sizes in row-major order,
  //   i_n, i_{n-1}, ..., i_1
  //   s_n, s_{n-1}, ..., s_1
  // obtain a value that corresponds to the linearized subscript
  //   \sum_k i_k * \prod_{j=1}^{k-1} s_j
  // by accumulating the running linearized value.
  // Note that `indices` and `allocSizes` are passed in the same order as they
  // appear in load/store operations and memref type declarations.
  Value *linearizeSubscripts(ConversionPatternRewriter &builder, Location loc,
                             ArrayRef<Value *> indices,
                             ArrayRef<Value *> allocSizes) const {
    assert(indices.size() == allocSizes.size() &&
           "mismatching number of indices and allocation sizes");
    assert(!indices.empty() && "cannot linearize a 0-dimensional access");

    Value *linearized = indices.front();
    for (int i = 1, nSizes = allocSizes.size(); i < nSizes; ++i) {
      linearized = builder.create<LLVM::MulOp>(
          loc, this->getIndexType(),
          ArrayRef<Value *>{linearized, allocSizes[i]});
      linearized = builder.create<LLVM::AddOp>(
          loc, this->getIndexType(), ArrayRef<Value *>{linearized, indices[i]});
    }
    return linearized;
  }

  // This is a strided getElementPtr variant that linearizes subscripts as:
  //   `base_offset + index_0 * stride_0 + ... + index_n * stride_n`.
  Value *getStridedElementPtr(Location loc, Type elementTypePtr,
                              Value *descriptor, ArrayRef<Value *> indices,
                              ArrayRef<int64_t> strides, int64_t offset,
                              ConversionPatternRewriter &rewriter) const {
    MemRefDescriptor memRefDescriptor(descriptor);

    Value *base = memRefDescriptor.alignedPtr(rewriter, loc);
    Value *offsetValue = offset == MemRefType::getDynamicStrideOrOffset()
                             ? memRefDescriptor.offset(rewriter, loc)
                             : this->createIndexConstant(rewriter, loc, offset);

    for (int i = 0, e = indices.size(); i < e; ++i) {
      Value *stride =
          strides[i] == MemRefType::getDynamicStrideOrOffset()
              ? memRefDescriptor.stride(rewriter, loc, i)
              : this->createIndexConstant(rewriter, loc, strides[i]);
      Value *additionalOffset =
          rewriter.create<LLVM::MulOp>(loc, indices[i], stride);
      offsetValue =
          rewriter.create<LLVM::AddOp>(loc, offsetValue, additionalOffset);
    }
    return rewriter.create<LLVM::GEPOp>(loc, elementTypePtr, base, offsetValue);
  }

  Value *getDataPtr(Location loc, MemRefType type, Value *memRefDesc,
                    ArrayRef<Value *> indices,
                    ConversionPatternRewriter &rewriter,
                    llvm::Module &module) const {
    auto ptrType = getMemRefElementPtrType(type, this->lowering);
    int64_t offset;
    SmallVector<int64_t, 4> strides;
    auto successStrides = getStridesAndOffset(type, strides, offset);
    assert(succeeded(successStrides) && "unexpected non-strided memref");
    (void)successStrides;
    return getStridedElementPtr(loc, ptrType, memRefDesc, indices, strides,
                                offset, rewriter);
  }
};

// Load operation is lowered to obtaining a pointer to the indexed element
// and loading it.
struct LoadOpLowering : public LoadStoreOpLowering<LoadOp> {
  using Base::Base;

  PatternMatchResult
  matchAndRewrite(Operation *op, ArrayRef<Value *> operands,
                  ConversionPatternRewriter &rewriter) const override {
    auto loadOp = cast<LoadOp>(op);
    OperandAdaptor<LoadOp> transformed(operands);
    auto type = loadOp.getMemRefType();

    Value *dataPtr = getDataPtr(op->getLoc(), type, transformed.memref(),
                                transformed.indices(), rewriter, getModule());
    rewriter.replaceOpWithNewOp<LLVM::LoadOp>(op, dataPtr);
    return matchSuccess();
  }
};

// Store operation is lowered to obtaining a pointer to the indexed element,
// and storing the given value to it.
struct StoreOpLowering : public LoadStoreOpLowering<StoreOp> {
  using Base::Base;

  PatternMatchResult
  matchAndRewrite(Operation *op, ArrayRef<Value *> operands,
                  ConversionPatternRewriter &rewriter) const override {
    auto type = cast<StoreOp>(op).getMemRefType();
    OperandAdaptor<StoreOp> transformed(operands);

    Value *dataPtr = getDataPtr(op->getLoc(), type, transformed.memref(),
                                transformed.indices(), rewriter, getModule());
    rewriter.replaceOpWithNewOp<LLVM::StoreOp>(op, transformed.value(),
                                               dataPtr);
    return matchSuccess();
  }
};

// The lowering of index_cast becomes an integer conversion since index becomes
// an integer.  If the bit width of the source and target integer types is the
// same, just erase the cast.  If the target type is wider, sign-extend the
// value, otherwise truncate it.
struct IndexCastOpLowering : public LLVMLegalizationPattern<IndexCastOp> {
  using LLVMLegalizationPattern<IndexCastOp>::LLVMLegalizationPattern;

  PatternMatchResult
  matchAndRewrite(Operation *op, ArrayRef<Value *> operands,
                  ConversionPatternRewriter &rewriter) const override {
    IndexCastOpOperandAdaptor transformed(operands);
    auto indexCastOp = cast<IndexCastOp>(op);

    auto targetType =
        this->lowering.convertType(indexCastOp.getResult()->getType())
            .cast<LLVM::LLVMType>();
    auto sourceType = transformed.in()->getType().cast<LLVM::LLVMType>();
    unsigned targetBits = targetType.getUnderlyingType()->getIntegerBitWidth();
    unsigned sourceBits = sourceType.getUnderlyingType()->getIntegerBitWidth();

    if (targetBits == sourceBits)
      rewriter.replaceOp(op, transformed.in());
    else if (targetBits < sourceBits)
      rewriter.replaceOpWithNewOp<LLVM::TruncOp>(op, targetType,
                                                 transformed.in());
    else
      rewriter.replaceOpWithNewOp<LLVM::SExtOp>(op, targetType,
                                                transformed.in());
    return matchSuccess();
  }
};

// Convert std.cmp predicate into the LLVM dialect CmpPredicate.  The two
// enums share the numerical values so just cast.
template <typename LLVMPredType, typename StdPredType>
static LLVMPredType convertCmpPredicate(StdPredType pred) {
  return static_cast<LLVMPredType>(pred);
}

struct CmpIOpLowering : public LLVMLegalizationPattern<CmpIOp> {
  using LLVMLegalizationPattern<CmpIOp>::LLVMLegalizationPattern;

  PatternMatchResult
  matchAndRewrite(Operation *op, ArrayRef<Value *> operands,
                  ConversionPatternRewriter &rewriter) const override {
    auto cmpiOp = cast<CmpIOp>(op);
    CmpIOpOperandAdaptor transformed(operands);

    rewriter.replaceOpWithNewOp<LLVM::ICmpOp>(
        op, lowering.convertType(cmpiOp.getResult()->getType()),
        rewriter.getI64IntegerAttr(static_cast<int64_t>(
            convertCmpPredicate<LLVM::ICmpPredicate>(cmpiOp.getPredicate()))),
        transformed.lhs(), transformed.rhs());

    return matchSuccess();
  }
};

struct CmpFOpLowering : public LLVMLegalizationPattern<CmpFOp> {
  using LLVMLegalizationPattern<CmpFOp>::LLVMLegalizationPattern;

  PatternMatchResult
  matchAndRewrite(Operation *op, ArrayRef<Value *> operands,
                  ConversionPatternRewriter &rewriter) const override {
    auto cmpfOp = cast<CmpFOp>(op);
    CmpFOpOperandAdaptor transformed(operands);

    rewriter.replaceOpWithNewOp<LLVM::FCmpOp>(
        op, lowering.convertType(cmpfOp.getResult()->getType()),
        rewriter.getI64IntegerAttr(static_cast<int64_t>(
            convertCmpPredicate<LLVM::FCmpPredicate>(cmpfOp.getPredicate()))),
        transformed.lhs(), transformed.rhs());

    return matchSuccess();
  }
};

struct SIToFPLowering
    : public OneToOneLLVMOpLowering<SIToFPOp, LLVM::SIToFPOp> {
  using Super::Super;
};

struct FPExtLowering : public OneToOneLLVMOpLowering<FPExtOp, LLVM::FPExtOp> {
  using Super::Super;
};

struct FPTruncLowering
    : public OneToOneLLVMOpLowering<FPTruncOp, LLVM::FPTruncOp> {
  using Super::Super;
};

struct SignExtendIOpLowering
    : public OneToOneLLVMOpLowering<SignExtendIOp, LLVM::SExtOp> {
  using Super::Super;
};

struct TruncateIOpLowering
    : public OneToOneLLVMOpLowering<TruncateIOp, LLVM::TruncOp> {
  using Super::Super;
};

struct ZeroExtendIOpLowering
    : public OneToOneLLVMOpLowering<ZeroExtendIOp, LLVM::ZExtOp> {
  using Super::Super;
};

// Base class for LLVM IR lowering terminator operations with successors.
template <typename SourceOp, typename TargetOp>
struct OneToOneLLVMTerminatorLowering
    : public LLVMLegalizationPattern<SourceOp> {
  using LLVMLegalizationPattern<SourceOp>::LLVMLegalizationPattern;
  using Super = OneToOneLLVMTerminatorLowering<SourceOp, TargetOp>;

  PatternMatchResult
  matchAndRewrite(Operation *op, ArrayRef<Value *> properOperands,
                  ArrayRef<Block *> destinations,
                  ArrayRef<ArrayRef<Value *>> operands,
                  ConversionPatternRewriter &rewriter) const override {
    rewriter.replaceOpWithNewOp<TargetOp>(op, properOperands, destinations,
                                          operands, op->getAttrs());
    return this->matchSuccess();
  }
};

// Special lowering pattern for `ReturnOps`.  Unlike all other operations,
// `ReturnOp` interacts with the function signature and must have as many
// operands as the function has return values.  Because in LLVM IR, functions
// can only return 0 or 1 value, we pack multiple values into a structure type.
// Emit `UndefOp` followed by `InsertValueOp`s to create such structure if
// necessary before returning it
struct ReturnOpLowering : public LLVMLegalizationPattern<ReturnOp> {
  using LLVMLegalizationPattern<ReturnOp>::LLVMLegalizationPattern;

  PatternMatchResult
  matchAndRewrite(Operation *op, ArrayRef<Value *> operands,
                  ConversionPatternRewriter &rewriter) const override {
    unsigned numArguments = op->getNumOperands();

    // If ReturnOp has 0 or 1 operand, create it and return immediately.
    if (numArguments == 0) {
      rewriter.replaceOpWithNewOp<LLVM::ReturnOp>(op, llvm::ArrayRef<Value *>(),
                                                  llvm::ArrayRef<Block *>(),
                                                  op->getAttrs());
      return matchSuccess();
    }
    if (numArguments == 1) {
      rewriter.replaceOpWithNewOp<LLVM::ReturnOp>(
          op, llvm::ArrayRef<Value *>(operands.front()),
          llvm::ArrayRef<Block *>(), op->getAttrs());
      return matchSuccess();
    }

    // Otherwise, we need to pack the arguments into an LLVM struct type before
    // returning.
    auto packedType =
        lowering.packFunctionResults(llvm::to_vector<4>(op->getOperandTypes()));

    Value *packed = rewriter.create<LLVM::UndefOp>(op->getLoc(), packedType);
    for (unsigned i = 0; i < numArguments; ++i) {
      packed = rewriter.create<LLVM::InsertValueOp>(
          op->getLoc(), packedType, packed, operands[i],
          rewriter.getI64ArrayAttr(i));
    }
    rewriter.replaceOpWithNewOp<LLVM::ReturnOp>(op, llvm::makeArrayRef(packed),
                                                llvm::ArrayRef<Block *>(),
                                                op->getAttrs());
    return matchSuccess();
  }
};

// FIXME: this should be tablegen'ed as well.
struct BranchOpLowering
    : public OneToOneLLVMTerminatorLowering<BranchOp, LLVM::BrOp> {
  using Super::Super;
};
struct CondBranchOpLowering
    : public OneToOneLLVMTerminatorLowering<CondBranchOp, LLVM::CondBrOp> {
  using Super::Super;
};

// The Splat operation is lowered to an insertelement + a shufflevector
// operation. Splat to only 1-d vector result types are lowered.
struct SplatOpLowering : public LLVMLegalizationPattern<SplatOp> {
  using LLVMLegalizationPattern<SplatOp>::LLVMLegalizationPattern;

  PatternMatchResult
  matchAndRewrite(Operation *op, ArrayRef<Value *> operands,
                  ConversionPatternRewriter &rewriter) const override {
    auto splatOp = cast<SplatOp>(op);
    VectorType resultType = splatOp.getType().dyn_cast<VectorType>();
    if (!resultType || resultType.getRank() != 1)
      return matchFailure();

    // First insert it into an undef vector so we can shuffle it.
    auto vectorType = lowering.convertType(splatOp.getType());
    Value *undef = rewriter.create<LLVM::UndefOp>(op->getLoc(), vectorType);
    auto zero = rewriter.create<LLVM::ConstantOp>(
        op->getLoc(), lowering.convertType(rewriter.getIntegerType(32)),
        rewriter.getZeroAttr(rewriter.getIntegerType(32)));

    auto v = rewriter.create<LLVM::InsertElementOp>(
        op->getLoc(), vectorType, undef, splatOp.getOperand(), zero);

    int64_t width = splatOp.getType().cast<VectorType>().getDimSize(0);
    SmallVector<int32_t, 4> zeroValues(width, 0);

    // Shuffle the value across the desired number of elements.
    ArrayAttr zeroAttrs = rewriter.getI32ArrayAttr(zeroValues);
    rewriter.replaceOpWithNewOp<LLVM::ShuffleVectorOp>(op, v, undef, zeroAttrs);
    return matchSuccess();
  }
};

// The Splat operation is lowered to an insertelement + a shufflevector
// operation. Splat to only 2+-d vector result types are lowered by the
// SplatNdOpLowering, the 1-d case is handled by SplatOpLowering.
struct SplatNdOpLowering : public LLVMLegalizationPattern<SplatOp> {
  using LLVMLegalizationPattern<SplatOp>::LLVMLegalizationPattern;

  PatternMatchResult
  matchAndRewrite(Operation *op, ArrayRef<Value *> operands,
                  ConversionPatternRewriter &rewriter) const override {
    auto splatOp = cast<SplatOp>(op);
    OperandAdaptor<SplatOp> adaptor(operands);
    VectorType resultType = splatOp.getType().dyn_cast<VectorType>();
    if (!resultType || resultType.getRank() == 1)
      return matchFailure();

    // First insert it into an undef vector so we can shuffle it.
    auto loc = op->getLoc();
    auto vectorTypeInfo = extractNDVectorTypeInfo(resultType, lowering);
    auto llvmArrayTy = vectorTypeInfo.llvmArrayTy;
    auto llvmVectorTy = vectorTypeInfo.llvmVectorTy;
    if (!llvmArrayTy || !llvmVectorTy)
      return matchFailure();

    // Construct returned value.
    Value *desc = rewriter.create<LLVM::UndefOp>(loc, llvmArrayTy);

    // Construct a 1-D vector with the splatted value that we insert in all the
    // places within the returned descriptor.
    Value *vdesc = rewriter.create<LLVM::UndefOp>(loc, llvmVectorTy);
    auto zero = rewriter.create<LLVM::ConstantOp>(
        loc, lowering.convertType(rewriter.getIntegerType(32)),
        rewriter.getZeroAttr(rewriter.getIntegerType(32)));
    Value *v = rewriter.create<LLVM::InsertElementOp>(loc, llvmVectorTy, vdesc,
                                                      adaptor.input(), zero);

    // Shuffle the value across the desired number of elements.
    int64_t width = resultType.getDimSize(resultType.getRank() - 1);
    SmallVector<int32_t, 4> zeroValues(width, 0);
    ArrayAttr zeroAttrs = rewriter.getI32ArrayAttr(zeroValues);
    v = rewriter.create<LLVM::ShuffleVectorOp>(loc, v, v, zeroAttrs);

    // Iterate of linear index, convert to coords space and insert splatted 1-D
    // vector in each position.
    nDVectorIterate(vectorTypeInfo, rewriter, [&](ArrayAttr position) {
      desc = rewriter.create<LLVM::InsertValueOp>(loc, llvmArrayTy, desc, v,
                                                  position);
    });
    rewriter.replaceOp(op, desc);
    return matchSuccess();
  }
};

/// Conversion pattern that transforms a subview op into:
///   1. An `llvm.mlir.undef` operation to create a memref descriptor
///   2. Updates to the descriptor to introduce the data ptr, offset, size
///      and stride.
/// The subview op is replaced by the descriptor.
struct SubViewOpLowering : public LLVMLegalizationPattern<SubViewOp> {
  using LLVMLegalizationPattern<SubViewOp>::LLVMLegalizationPattern;

  PatternMatchResult
  matchAndRewrite(Operation *op, ArrayRef<Value *> operands,
                  ConversionPatternRewriter &rewriter) const override {
    auto loc = op->getLoc();
    auto viewOp = cast<SubViewOp>(op);
    SubViewOpOperandAdaptor adaptor(operands);
    // TODO(b/144779634, ravishankarm) : After Tblgen is adapted to support
    // having multiple variadic operands where each operand can have different
    // number of entries, clean all of this up.
    SmallVector<Value *, 2> dynamicOffsets(
        std::next(operands.begin()),
        std::next(operands.begin(), 1 + viewOp.getNumOffsets()));
    SmallVector<Value *, 2> dynamicSizes(
        std::next(operands.begin(), 1 + viewOp.getNumOffsets()),
        std::next(operands.begin(),
                  1 + viewOp.getNumOffsets() + viewOp.getNumSizes()));
    SmallVector<Value *, 2> dynamicStrides(
        std::next(operands.begin(),
                  1 + viewOp.getNumOffsets() + viewOp.getNumSizes()),
        operands.end());

    auto sourceMemRefType = viewOp.source()->getType().cast<MemRefType>();
    auto sourceElementTy =
        lowering.convertType(sourceMemRefType.getElementType())
            .dyn_cast_or_null<LLVM::LLVMType>();

    auto viewMemRefType = viewOp.getType();
    auto targetElementTy = lowering.convertType(viewMemRefType.getElementType())
                               .dyn_cast<LLVM::LLVMType>();
    auto targetDescTy =
        lowering.convertType(viewMemRefType).dyn_cast_or_null<LLVM::LLVMType>();
    if (!sourceElementTy || !targetDescTy)
      return matchFailure();

    // Early exit for 0-D and operands lesser than `rank` corner cases.
    unsigned rank = sourceMemRefType.getRank();
    if (viewMemRefType.getRank() == 0 || rank != dynamicOffsets.size() ||
        rank != dynamicSizes.size() || rank != dynamicStrides.size())
      return matchFailure();

    int64_t offset;
    SmallVector<int64_t, 4> strides;
    auto successStrides = getStridesAndOffset(viewMemRefType, strides, offset);
    if (failed(successStrides))
      return matchFailure();

    // Create the descriptor.
    MemRefDescriptor sourceMemRef(adaptor.source());
    auto targetMemRef = MemRefDescriptor::undef(rewriter, loc, targetDescTy);

    // Copy the buffer pointer from the old descriptor to the new one.
    Value *extracted = sourceMemRef.allocatedPtr(rewriter, loc);
    Value *bitcastPtr = rewriter.create<LLVM::BitcastOp>(
        loc, targetElementTy.getPointerTo(), extracted);
    targetMemRef.setAllocatedPtr(rewriter, loc, bitcastPtr);

    extracted = sourceMemRef.alignedPtr(rewriter, loc);
    bitcastPtr = rewriter.create<LLVM::BitcastOp>(
        loc, targetElementTy.getPointerTo(), extracted);
    targetMemRef.setAlignedPtr(rewriter, loc, bitcastPtr);

    // Extract strides needed to compute offset.
    SmallVector<Value *, 4> strideValues;
    strideValues.reserve(viewMemRefType.getRank());
    for (int i = 0, e = viewMemRefType.getRank(); i < e; ++i)
      strideValues.push_back(sourceMemRef.stride(rewriter, loc, i));

    // Offset.
    Value *baseOffset = sourceMemRef.offset(rewriter, loc);
    for (int i = 0, e = viewMemRefType.getRank(); i < e; ++i) {
      Value *min = dynamicOffsets[i];
      baseOffset = rewriter.create<LLVM::AddOp>(
          loc, baseOffset,
          rewriter.create<LLVM::MulOp>(loc, min, strideValues[i]));
    }
    targetMemRef.setOffset(rewriter, loc, baseOffset);

    // Update sizes and strides.
    for (int i = viewMemRefType.getRank() - 1; i >= 0; --i) {
      targetMemRef.setSize(rewriter, loc, i, dynamicSizes[i]);
      targetMemRef.setStride(rewriter, loc, i,
                             rewriter.create<LLVM::MulOp>(
                                 loc, dynamicStrides[i], strideValues[i]));
    }

    rewriter.replaceOp(op, {targetMemRef});
    return matchSuccess();
  }
};

/// Conversion pattern that transforms a op into:
///   1. An `llvm.mlir.undef` operation to create a memref descriptor
///   2. Updates to the descriptor to introduce the data ptr, offset, size
///      and stride.
/// The view op is replaced by the descriptor.
struct ViewOpLowering : public LLVMLegalizationPattern<ViewOp> {
  using LLVMLegalizationPattern<ViewOp>::LLVMLegalizationPattern;

  // Build and return the value for the idx^th shape dimension, either by
  // returning the constant shape dimension or counting the proper dynamic size.
  Value *getSize(ConversionPatternRewriter &rewriter, Location loc,
                 ArrayRef<int64_t> shape, ArrayRef<Value *> dynamicSizes,
                 unsigned idx) const {
    assert(idx < shape.size());
    if (!ShapedType::isDynamic(shape[idx]))
      return createIndexConstant(rewriter, loc, shape[idx]);
    // Count the number of dynamic dims in range [0, idx]
    unsigned nDynamic = llvm::count_if(shape.take_front(idx), [](int64_t v) {
      return ShapedType::isDynamic(v);
    });
    return dynamicSizes[nDynamic];
  }

  // Build and return the idx^th stride, either by returning the constant stride
  // or by computing the dynamic stride from the current `runningStride` and
  // `nextSize`. The caller should keep a running stride and update it with the
  // result returned by this function.
  Value *getStride(ConversionPatternRewriter &rewriter, Location loc,
                   ArrayRef<int64_t> strides, Value *nextSize,
                   Value *runningStride, unsigned idx) const {
    assert(idx < strides.size());
    if (strides[idx] != MemRefType::getDynamicStrideOrOffset())
      return createIndexConstant(rewriter, loc, strides[idx]);
    if (nextSize)
      return runningStride
                 ? rewriter.create<LLVM::MulOp>(loc, runningStride, nextSize)
                 : nextSize;
    assert(!runningStride);
    return createIndexConstant(rewriter, loc, 1);
  }

  PatternMatchResult
  matchAndRewrite(Operation *op, ArrayRef<Value *> operands,
                  ConversionPatternRewriter &rewriter) const override {
    auto loc = op->getLoc();
    auto viewOp = cast<ViewOp>(op);
    ViewOpOperandAdaptor adaptor(operands);

    auto viewMemRefType = viewOp.getType();
    auto targetElementTy = lowering.convertType(viewMemRefType.getElementType())
                               .dyn_cast<LLVM::LLVMType>();
    auto targetDescTy =
        lowering.convertType(viewMemRefType).dyn_cast<LLVM::LLVMType>();
    if (!targetDescTy)
      return op->emitWarning("Target descriptor type not converted to LLVM"),
             matchFailure();

    int64_t offset;
    SmallVector<int64_t, 4> strides;
    auto successStrides = getStridesAndOffset(viewMemRefType, strides, offset);
    if (failed(successStrides))
      return op->emitWarning("cannot cast to non-strided shape"),
             matchFailure();

    // Create the descriptor.
    MemRefDescriptor sourceMemRef(adaptor.source());
    auto targetMemRef = MemRefDescriptor::undef(rewriter, loc, targetDescTy);

    // Field 1: Copy the allocated pointer, used for malloc/free.
    Value *extracted = sourceMemRef.allocatedPtr(rewriter, loc);
    Value *bitcastPtr = rewriter.create<LLVM::BitcastOp>(
        loc, targetElementTy.getPointerTo(), extracted);
    targetMemRef.setAllocatedPtr(rewriter, loc, bitcastPtr);

    // Field 2: Copy the actual aligned pointer to payload.
    extracted = sourceMemRef.alignedPtr(rewriter, loc);
    bitcastPtr = rewriter.create<LLVM::BitcastOp>(
        loc, targetElementTy.getPointerTo(), extracted);
    targetMemRef.setAlignedPtr(rewriter, loc, bitcastPtr);

    // Field 3: Copy the offset in aligned pointer.
    unsigned numDynamicSizes = llvm::size(viewOp.getDynamicSizes());
    (void)numDynamicSizes;
    auto sizeAndOffsetOperands = adaptor.operands();
    assert(llvm::size(sizeAndOffsetOperands) == numDynamicSizes + 1 ||
           offset != MemRefType::getDynamicStrideOrOffset());
    Value *baseOffset = (offset != MemRefType::getDynamicStrideOrOffset())
                            ? createIndexConstant(rewriter, loc, offset)
                            // TODO(ntv): better adaptor.
                            : sizeAndOffsetOperands.back();
    targetMemRef.setOffset(rewriter, loc, baseOffset);

    // Early exit for 0-D corner case.
    if (viewMemRefType.getRank() == 0)
      return rewriter.replaceOp(op, {targetMemRef}), matchSuccess();

    // Fields 4 and 5: Update sizes and strides.
    if (strides.back() != 1)
      return op->emitWarning("cannot cast to non-contiguous shape"),
             matchFailure();
    Value *stride = nullptr, *nextSize = nullptr;
    for (int i = viewMemRefType.getRank() - 1; i >= 0; --i) {
      // Update size.
      Value *size = getSize(rewriter, loc, viewMemRefType.getShape(),
                            sizeAndOffsetOperands, i);
      targetMemRef.setSize(rewriter, loc, i, size);
      // Update stride.
      stride = getStride(rewriter, loc, strides, nextSize, stride, i);
      targetMemRef.setStride(rewriter, loc, i, stride);
      nextSize = size;
    }

    rewriter.replaceOp(op, {targetMemRef});
    return matchSuccess();
  }
};

} // namespace

static void ensureDistinctSuccessors(Block &bb) {
  auto *terminator = bb.getTerminator();

  // Find repeated successors with arguments.
  llvm::SmallDenseMap<Block *, llvm::SmallVector<int, 4>> successorPositions;
  for (int i = 0, e = terminator->getNumSuccessors(); i < e; ++i) {
    Block *successor = terminator->getSuccessor(i);
    // Blocks with no arguments are safe even if they appear multiple times
    // because they don't need PHI nodes.
    if (successor->getNumArguments() == 0)
      continue;
    successorPositions[successor].push_back(i);
  }

  // If a successor appears for the second or more time in the terminator,
  // create a new dummy block that unconditionally branches to the original
  // destination, and retarget the terminator to branch to this new block.
  // There is no need to pass arguments to the dummy block because it will be
  // dominated by the original block and can therefore use any values defined in
  // the original block.
  for (const auto &successor : successorPositions) {
    const auto &positions = successor.second;
    // Start from the second occurrence of a block in the successor list.
    for (auto position = std::next(positions.begin()), end = positions.end();
         position != end; ++position) {
      auto *dummyBlock = new Block();
      bb.getParent()->push_back(dummyBlock);
      auto builder = OpBuilder(dummyBlock);
      SmallVector<Value *, 8> operands(
          terminator->getSuccessorOperands(*position));
      builder.create<BranchOp>(terminator->getLoc(), successor.first, operands);
      terminator->setSuccessor(dummyBlock, *position);
      for (int i = 0, e = terminator->getNumSuccessorOperands(*position); i < e;
           ++i)
        terminator->eraseSuccessorOperand(*position, i);
    }
  }
}

void mlir::LLVM::ensureDistinctSuccessors(ModuleOp m) {
  for (auto f : m.getOps<FuncOp>()) {
    for (auto &bb : f.getBlocks()) {
      ::ensureDistinctSuccessors(bb);
    }
  }
}

/// Collect a set of patterns to convert from the Standard dialect to LLVM.
void mlir::populateStdToLLVMConversionPatterns(
    LLVMTypeConverter &converter, OwningRewritePatternList &patterns) {
  // FIXME: this should be tablegen'ed
  // clang-format off
  patterns.insert<
      AddFOpLowering,
      AddIOpLowering,
      AllocOpLowering,
      AndOpLowering,
      BranchOpLowering,
      CallIndirectOpLowering,
      CallOpLowering,
      CmpFOpLowering,
      CmpIOpLowering,
      CondBranchOpLowering,
      ConstLLVMOpLowering,
      DeallocOpLowering,
      DimOpLowering,
      DivFOpLowering,
      DivISOpLowering,
      DivIUOpLowering,
      ExpOpLowering,
      FPExtLowering,
      FPTruncLowering,
      FuncOpConversion,
      IndexCastOpLowering,
      LoadOpLowering,
      MemRefCastOpLowering,
      MemRefShapeCastOpLowering,
      MulFOpLowering,
      MulIOpLowering,
      OrOpLowering,
      RemFOpLowering,
      RemISOpLowering,
      RemIUOpLowering,
      ReturnOpLowering,
      SIToFPLowering,
      SelectOpLowering,
      SignExtendIOpLowering,
      SplatOpLowering,
      SplatNdOpLowering,
      StoreOpLowering,
      SubFOpLowering,
      SubIOpLowering,
      SubViewOpLowering,
      TruncateIOpLowering,
      ViewOpLowering,
      XOrOpLowering,
      ZeroExtendIOpLowering>(*converter.getDialect(), converter);
  // clang-format on
}

// Convert types using the stored LLVM IR module.
Type LLVMTypeConverter::convertType(Type t) { return convertStandardType(t); }

// Create an LLVM IR structure type if there is more than one result.
Type LLVMTypeConverter::packFunctionResults(ArrayRef<Type> types) {
  assert(!types.empty() && "expected non-empty list of type");

  if (types.size() == 1)
    return convertType(types.front());

  SmallVector<LLVM::LLVMType, 8> resultTypes;
  resultTypes.reserve(types.size());
  for (auto t : types) {
    auto converted = convertType(t).dyn_cast<LLVM::LLVMType>();
    if (!converted)
      return {};
    resultTypes.push_back(converted);
  }

  return LLVM::LLVMType::getStructTy(llvmDialect, resultTypes);
}

Value *LLVMTypeConverter::promoteOneMemRefDescriptor(Location loc,
                                                     Value *operand,
                                                     OpBuilder &builder) {
  auto *context = builder.getContext();
  auto int64Ty = LLVM::LLVMType::getInt64Ty(getDialect());
  auto indexType = IndexType::get(context);
  // Alloca with proper alignment. We do not expect optimizations of this
  // alloca op and so we omit allocating at the entry block.
  auto ptrType = operand->getType().cast<LLVM::LLVMType>().getPointerTo();
  Value *one = builder.create<LLVM::ConstantOp>(loc, int64Ty,
                                                IntegerAttr::get(indexType, 1));
  Value *allocated =
      builder.create<LLVM::AllocaOp>(loc, ptrType, one, /*alignment=*/0);
  // Store into the alloca'ed descriptor.
  builder.create<LLVM::StoreOp>(loc, operand, allocated);
  return allocated;
}

SmallVector<Value *, 4> LLVMTypeConverter::promoteMemRefDescriptors(
    Location loc, ArrayRef<Value *> opOperands, ArrayRef<Value *> operands,
    OpBuilder &builder) {
  SmallVector<Value *, 4> promotedOperands;
  promotedOperands.reserve(operands.size());
  for (auto it : llvm::zip(opOperands, operands)) {
    auto *operand = std::get<0>(it);
    auto *llvmOperand = std::get<1>(it);
    if (!operand->getType().isa<MemRefType>()) {
      promotedOperands.push_back(operand);
      continue;
    }
    promotedOperands.push_back(
        promoteOneMemRefDescriptor(loc, llvmOperand, builder));
  }
  return promotedOperands;
}

/// Create an instance of LLVMTypeConverter in the given context.
static std::unique_ptr<LLVMTypeConverter>
makeStandardToLLVMTypeConverter(MLIRContext *context) {
  return std::make_unique<LLVMTypeConverter>(context);
}

namespace {
/// A pass converting MLIR operations into the LLVM IR dialect.
struct LLVMLoweringPass : public ModulePass<LLVMLoweringPass> {
  // By default, the patterns are those converting Standard operations to the
  // LLVMIR dialect.
  explicit LLVMLoweringPass(
      LLVMPatternListFiller patternListFiller =
          populateStdToLLVMConversionPatterns,
      LLVMTypeConverterMaker converterBuilder = makeStandardToLLVMTypeConverter)
      : patternListFiller(patternListFiller),
        typeConverterMaker(converterBuilder) {}

  // Run the dialect converter on the module.
  void runOnModule() override {
    if (!typeConverterMaker || !patternListFiller)
      return signalPassFailure();

    ModuleOp m = getModule();
    LLVM::ensureDistinctSuccessors(m);
    std::unique_ptr<LLVMTypeConverter> typeConverter =
        typeConverterMaker(&getContext());
    if (!typeConverter)
      return signalPassFailure();

    OwningRewritePatternList patterns;
    populateLoopToStdConversionPatterns(patterns, m.getContext());
    patternListFiller(*typeConverter, patterns);

    ConversionTarget target(getContext());
    target.addLegalDialect<LLVM::LLVMDialect>();
    if (failed(applyPartialConversion(m, target, patterns, &*typeConverter)))
      signalPassFailure();
  }

  // Callback for creating a list of patterns.  It is called every time in
  // runOnModule since applyPartialConversion consumes the list.
  LLVMPatternListFiller patternListFiller;

  // Callback for creating an instance of type converter.  The converter
  // constructor needs an MLIRContext, which is not available until runOnModule.
  LLVMTypeConverterMaker typeConverterMaker;
};
} // end namespace

std::unique_ptr<OpPassBase<ModuleOp>> mlir::createLowerToLLVMPass() {
  return std::make_unique<LLVMLoweringPass>();
}

std::unique_ptr<OpPassBase<ModuleOp>>
mlir::createLowerToLLVMPass(LLVMPatternListFiller patternListFiller,
                            LLVMTypeConverterMaker typeConverterMaker) {
  return std::make_unique<LLVMLoweringPass>(patternListFiller,
                                            typeConverterMaker);
}

static PassRegistration<LLVMLoweringPass>
    pass("convert-std-to-llvm", "Convert scalar and vector operations from the "
                                "Standard to the LLVM dialect");<|MERGE_RESOLUTION|>--- conflicted
+++ resolved
@@ -1070,34 +1070,12 @@
 
   void rewrite(Operation *op, ArrayRef<Value *> operands,
                ConversionPatternRewriter &rewriter) const override {
-<<<<<<< HEAD
-=======
     auto loc = op->getLoc();
->>>>>>> dc855374
     auto memRefShapeCastOp = cast<MemRefShapeCastOp>(op);
     OperandAdaptor<MemRefShapeCastOp> transformed(operands);
     auto targetType = memRefShapeCastOp.getType();
     auto sourceType =
         memRefShapeCastOp.getOperand()->getType().cast<MemRefType>();
-<<<<<<< HEAD
-
-    assert(sourceType.hasStaticShape() && "static source type supported");
-    assert(targetType.hasStaticShape() && "static target type supported");
-
-    auto srcElementPtrType =
-        transformed.source()
-            ->getType()
-            .cast<LLVM::LLVMType>()
-            .getStructElementType(kPtrPosInMemRefDescriptor);
-
-    Value *srcBuffer = extractMemRefElementPtr(
-        rewriter, op->getLoc(), transformed.source(), srcElementPtrType);
-
-    auto targetStructType = lowering.convertType(memRefShapeCastOp.getType());
-    auto targetElementPtrType = getMemRefElementPtrType(targetType, lowering);
-    Value *targetBuffer = rewriter.create<LLVM::BitcastOp>(
-        op->getLoc(), targetElementPtrType, ArrayRef<Value *>(srcBuffer));
-=======
     (void)sourceType;
     assert(sourceType.hasStaticShape() && "static source type supported");
     assert(targetType.hasStaticShape() && "static target type supported");
@@ -1106,16 +1084,10 @@
 
     auto targetStructType = lowering.convertType(memRefShapeCastOp.getType());
     auto targetElementPtrType = getMemRefElementPtrType(targetType, lowering);
->>>>>>> dc855374
 
     Value *memRefDescriptor = rewriter.create<LLVM::UndefOp>(
         op->getLoc(), targetStructType, ArrayRef<Value *>{});
 
-<<<<<<< HEAD
-    memRefDescriptor = rewriter.create<LLVM::InsertValueOp>(
-        op->getLoc(), targetStructType, memRefDescriptor, targetBuffer,
-        rewriter.getIndexArrayAttr(kPtrPosInMemRefDescriptor));
-=======
     Value *srcBuffer = srcMemRefDesc.allocatedPtr(rewriter, loc);
     Value *targetBuffer = rewriter.create<LLVM::BitcastOp>(
         op->getLoc(), targetElementPtrType, ArrayRef<Value *>(srcBuffer));
@@ -1131,7 +1103,6 @@
     memRefDescriptor = rewriter.create<LLVM::InsertValueOp>(
         op->getLoc(), targetStructType, memRefDescriptor, targetBufAligned,
         rewriter.getIndexArrayAttr(kAlignedPtrPosInMemRefDescriptor));
->>>>>>> dc855374
 
     int64_t offset;
     SmallVector<int64_t, 4> strides;
