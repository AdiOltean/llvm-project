--- conflicted
+++ resolved
@@ -1109,7 +1109,7 @@
     return matchSuccess();
   }
 
-  void rewrite(Operation *op, ArrayRef<Value *> operands,
+  void rewrite(Operation *op, ArrayRef<Value> operands,
                ConversionPatternRewriter &rewriter) const override {
     auto allocaOp = cast<AllocaOp>(op);
     auto loc = op->getLoc();
@@ -1118,7 +1118,7 @@
     // Get actual sizes of the memref as values: static sizes are constant
     // values and dynamic sizes are passed to 'alloc' as operands.  In case of
     // zero-dimensional memref, assume a scalar (size 1).
-    SmallVector<Value *, 4> sizes;
+    SmallVector<Value, 4> sizes;
     sizes.reserve(type.getRank());
     unsigned i = 0;
     for (int64_t s : type.getShape())
@@ -1128,10 +1128,10 @@
       sizes.push_back(createIndexConstant(rewriter, loc, 1));
 
     // Compute the total number of memref elements.
-    Value *cumulativeSize = sizes.front();
+    Value cumulativeSize = sizes.front();
     for (unsigned i = 1, e = sizes.size(); i < e; ++i)
       cumulativeSize = rewriter.create<LLVM::MulOp>(
-          loc, getIndexType(), ArrayRef<Value *>{cumulativeSize, sizes[i]});
+          loc, getIndexType(), ArrayRef<Value>{cumulativeSize, sizes[i]});
 
     // Compute the size of an individual element. This emits the MLIR equivalent
     // of the following sizeof(...) implementation in LLVM IR:
@@ -1144,11 +1144,11 @@
     auto nullPtr = rewriter.create<LLVM::NullOp>(loc, convertedPtrType);
     auto one = createIndexConstant(rewriter, loc, 1);
     auto gep = rewriter.create<LLVM::GEPOp>(loc, convertedPtrType,
-                                            ArrayRef<Value *>{nullPtr, one});
+                                            ArrayRef<Value>{nullPtr, one});
     auto elementSize =
         rewriter.create<LLVM::PtrToIntOp>(loc, getIndexType(), gep);
     cumulativeSize = rewriter.create<LLVM::MulOp>(
-        loc, getIndexType(), ArrayRef<Value *>{cumulativeSize, elementSize});
+        loc, getIndexType(), ArrayRef<Value>{cumulativeSize, elementSize});
 
     Optional<int> alignment;
     if (auto attr = allocaOp.alignment()) {
@@ -1160,7 +1160,7 @@
     auto structElementType = lowering.convertType(elementType);
     auto elementPtrType = structElementType.cast<LLVM::LLVMType>().getPointerTo(
         type.getMemorySpace());
-    Value *allocated = rewriter.create<LLVM::AllocaOp>(
+    Value allocated = rewriter.create<LLVM::AllocaOp>(
         loc, elementPtrType, cumulativeSize,
         alignment.hasValue() ? alignment.getValue() : 0);
 
@@ -1197,10 +1197,10 @@
 
     // Store all sizes in the descriptor. Only dynamic sizes are passed in as
     // operands to AllocOp.
-    Value *runningStride = nullptr;
+    Value runningStride = nullptr;
     // Iterate strides in reverse order, compute runningStride and strideValues.
     auto nStrides = strides.size();
-    SmallVector<Value *, 4> strideValues(nStrides, nullptr);
+    SmallVector<Value, 4> strideValues(nStrides, nullptr);
     for (auto indexedStride : llvm::enumerate(llvm::reverse(strides))) {
       int64_t index = nStrides - 1 - indexedStride.index();
       if (strides[index] == MemRefType::getDynamicStrideOrOffset())
@@ -1226,7 +1226,6 @@
     rewriter.replaceOp(op, {memRefDescriptor});
   }
 };
-
 
 // A CallOp automatically promotes MemRefType to a sequence of alloca/store and
 // passes the pointer to the MemRef across function boundaries.
@@ -1500,7 +1499,7 @@
                : matchFailure();
   }
 
-  void rewrite(Operation *op, ArrayRef<Value *> operands,
+  void rewrite(Operation *op, ArrayRef<Value> operands,
                ConversionPatternRewriter &rewriter) const override {
     auto loc = op->getLoc();
     auto memRefShapeCastOp = cast<MemRefShapeCastOp>(op);
@@ -1515,23 +1514,23 @@
     MemRefDescriptor srcMemRefDesc(transformed.source());
 
     auto targetStructType = lowering.convertType(memRefShapeCastOp.getType());
-    auto targetElementPtrType = getMemRefElementPtrType(targetType, lowering);
-
-    Value *memRefDescriptor = rewriter.create<LLVM::UndefOp>(
-        op->getLoc(), targetStructType, ArrayRef<Value *>{});
-
-    Value *srcBuffer = srcMemRefDesc.allocatedPtr(rewriter, loc);
-    Value *targetBuffer = rewriter.create<LLVM::BitcastOp>(
-        op->getLoc(), targetElementPtrType, ArrayRef<Value *>(srcBuffer));
+    Value memRefDescriptor = rewriter.create<LLVM::UndefOp>(
+        op->getLoc(), targetStructType, ArrayRef<Value>{});
+    LLVM::LLVMType targetElementPtrType =
+        MemRefDescriptor(memRefDescriptor).getElementType();
+
+    Value srcBuffer = srcMemRefDesc.allocatedPtr(rewriter, loc);
+    Value targetBuffer = rewriter.create<LLVM::BitcastOp>(
+        op->getLoc(), targetElementPtrType, ArrayRef<Value>(srcBuffer));
 
     memRefDescriptor = rewriter.create<LLVM::InsertValueOp>(
         op->getLoc(), targetStructType, memRefDescriptor, targetBuffer,
         rewriter.getIndexArrayAttr(kAllocatedPtrPosInMemRefDescriptor));
 
-    Value *srcBufferAligned = srcMemRefDesc.alignedPtr(rewriter, loc);
-    Value *targetBufAligned =
+    Value srcBufferAligned = srcMemRefDesc.alignedPtr(rewriter, loc);
+    Value targetBufAligned =
         rewriter.create<LLVM::BitcastOp>(op->getLoc(), targetElementPtrType,
-                                         ArrayRef<Value *>(srcBufferAligned));
+                                         ArrayRef<Value>(srcBufferAligned));
     memRefDescriptor = rewriter.create<LLVM::InsertValueOp>(
         op->getLoc(), targetStructType, memRefDescriptor, targetBufAligned,
         rewriter.getIndexArrayAttr(kAlignedPtrPosInMemRefDescriptor));
@@ -1549,7 +1548,7 @@
         rewriter.getIndexArrayAttr(kOffsetPosInMemRefDescriptor));
 
     // Get actual sizes of the memref as values: all sizes are static here.
-    SmallVector<Value *, 4> sizes;
+    SmallVector<Value, 4> sizes;
     sizes.reserve(targetType.getRank());
     for (int64_t s : targetType.getShape())
       sizes.push_back(createIndexConstant(rewriter, op->getLoc(), s));
@@ -1557,16 +1556,16 @@
       sizes.push_back(createIndexConstant(rewriter, op->getLoc(), 1));
 
     // Compute the total number of memref elements.
-    Value *cumulativeSize = sizes.front();
+    Value cumulativeSize = sizes.front();
     for (unsigned i = 1, e = sizes.size(); i < e; ++i)
       cumulativeSize = rewriter.create<LLVM::MulOp>(
           op->getLoc(), getIndexType(),
-          ArrayRef<Value *>{cumulativeSize, sizes[i]});
-
-    Value *runningStride = nullptr;
+          ArrayRef<Value>{cumulativeSize, sizes[i]});
+
+    Value runningStride = nullptr;
     // Iterate strides in reverse order, compute runningStride and strideValues.
     auto nStrides = strides.size();
-    SmallVector<Value *, 4> strideValues(nStrides, nullptr);
+    SmallVector<Value, 4> strideValues(nStrides, nullptr);
     for (auto indexedStride : llvm::enumerate(llvm::reverse(strides))) {
       int64_t index = nStrides - 1 - indexedStride.index();
       if (strides[index] == MemRefType::getDynamicStrideOrOffset())
@@ -2351,12 +2350,6 @@
       FPExtLowering,
       FPTruncLowering,
       IndexCastOpLowering,
-<<<<<<< HEAD
-      LoadOpLowering,
-      MemRefCastOpLowering,
-      MemRefShapeCastOpLowering,
-=======
->>>>>>> 491949a9
       MulFOpLowering,
       MulIOpLowering,
       NegFOpLowering,
@@ -2393,6 +2386,7 @@
       FuncOpConversion,
       LoadOpLowering,
       MemRefCastOpLowering,
+      MemRefShapeCastOpLowering,
       StoreOpLowering,
       SubViewOpLowering,
       ViewOpLowering>(*converter.getDialect(), converter);
