--- conflicted
+++ resolved
@@ -1436,7 +1436,6 @@
     return matchSuccess();
   }
 };
-<<<<<<< HEAD
 
 // This is a pattern to simplify to unit stride in simple cases.
 struct AffineStrideNormalizer : public OpRewritePattern<AffineForOp> {
@@ -1444,14 +1443,17 @@
 
   PatternMatchResult matchAndRewrite(AffineForOp forOp,
                                      PatternRewriter &rewriter) const override {
-    SmallVector<Value *, 4> lbOperands(forOp.getLowerBoundOperands());
-    SmallVector<Value *, 4> ubOperands(forOp.getUpperBoundOperands());
+    SmallVector<Value, 4> lbOperands(forOp.getLowerBoundOperands());
+    SmallVector<Value, 4> ubOperands(forOp.getUpperBoundOperands());
 
     int64_t step = forOp.getStep();
 
     // TODO: keeping it very simple.
-    if (step == 1 || !forOp.hasConstantBounds())
+    if (step == 1 || !forOp.hasConstantBounds()) {
       return matchFailure();
+    }
+
+    rewriter.startRootUpdate(forOp);
 
     int64_t lb = forOp.getConstantLowerBound();
     int64_t ub = forOp.getConstantUpperBound();
@@ -1461,29 +1463,23 @@
 
     OpBuilder b(&forOp.getBody()->front());
     auto d0 = getAffineDimExpr(0, b.getContext());
-    auto ivScaleUp = b.create<AffineApplyOp>(
-      forOp.getLoc(), AffineMap::get(1, 0, d0 * step), forOp.getInductionVar());
+    auto ivScaleUp =
+        b.create<AffineApplyOp>(forOp.getLoc(), AffineMap::get(1, 0, d0 * step),
+                                forOp.getInductionVar());
 
     SmallPtrSet<Operation *, 1> exceptions = {ivScaleUp};
     replaceAllUsesExcept(forOp.getInductionVar(), ivScaleUp, exceptions);
 
-    rewriter.updatedRootInPlace(forOp);
+    rewriter.finalizeRootUpdate(forOp);
     return matchSuccess();
   }
 };
 
-=======
->>>>>>> 491949a9
 } // end anonymous namespace
 
 void AffineForOp::getCanonicalizationPatterns(OwningRewritePatternList &results,
                                               MLIRContext *context) {
-<<<<<<< HEAD
-  results.insert<AffineForEmptyLoopFolder, AffineForOpBoundFolder,
-                 AffineForOpBoundCanonicalizer, AffineStrideNormalizer>(
-      context);
-=======
-  results.insert<AffineForEmptyLoopFolder>(context);
+  results.insert<AffineForEmptyLoopFolder, AffineStrideNormalizer>(context);
 }
 
 LogicalResult AffineForOp::fold(ArrayRef<Attribute> operands,
@@ -1491,7 +1487,6 @@
   bool folded = succeeded(foldLoopBounds(*this));
   folded |= succeeded(canonicalizeLoopBounds(*this));
   return success(folded);
->>>>>>> 491949a9
 }
 
 AffineBound AffineForOp::getLowerBound() {
