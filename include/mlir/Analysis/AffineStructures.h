--- conflicted
+++ resolved
@@ -233,15 +233,9 @@
   /// of constraints and identifiers..
   FlatAffineConstraints(unsigned numReservedInequalities,
                         unsigned numReservedEqualities,
-<<<<<<< HEAD
                         unsigned numReservedCols, unsigned numDims,
                         unsigned numSymbols, unsigned numLocals = 0,
-                        ArrayRef<Optional<Value *>> idArgs = {})
-=======
-                        unsigned numReservedCols, unsigned numDims = 0,
-                        unsigned numSymbols = 0, unsigned numLocals = 0,
                         ArrayRef<Optional<Value>> idArgs = {})
->>>>>>> 491949a9
       : numReservedCols(numReservedCols), numDims(numDims),
         numSymbols(numSymbols) {
     assert(numReservedCols >= numDims + numSymbols + 1);
@@ -791,17 +785,10 @@
 /// 'cst' contains constraints that connect newly introduced local identifiers
 /// to existing dimensional and symbolic identifiers. See documentation for
 /// AffineExprFlattener on how mod's and div's are flattened.
-<<<<<<< HEAD
 LogicalResult
 getFlattenedAffineExpr(AffineExpr expr, unsigned numDims, unsigned numSymbols,
-                       llvm::SmallVectorImpl<int64_t> *flattenedExpr,
+                       SmallVectorImpl<int64_t> *flattenedExpr,
                        FlatAffineConstraints *cst);
-=======
-LogicalResult getFlattenedAffineExpr(AffineExpr expr, unsigned numDims,
-                                     unsigned numSymbols,
-                                     SmallVectorImpl<int64_t> *flattenedExpr,
-                                     FlatAffineConstraints *cst = nullptr);
->>>>>>> 491949a9
 
 /// Flattens the result expressions of the map to their corresponding flattened
 /// forms and set in 'flattenedExprs'. Returns failure if any expression in the
